--- conflicted
+++ resolved
@@ -344,10 +344,6 @@
 test $EXIT_CODE -eq 0
 popd
 
-<<<<<<< HEAD
-# Test custom build directory functionality 
-bash "../ci/test_custom_build_dir.sh" "$fpm" hello_world
-=======
 # Test custom module directory
 pushd custom_module_dir
 "$fpm" build
@@ -369,7 +365,9 @@
 # Check that exactly 2 libboth_lib_types library files were installed
 test $(ls lib/libboth_lib_types* | wc -l) -eq 2
 popd
->>>>>>> e9f94769
+
+# Test custom build directory functionality 
+bash "../ci/test_custom_build_dir.sh" "$fpm" hello_world
 
 # Cleanup
 rm -rf ./*/build