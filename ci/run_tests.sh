--- conflicted
+++ resolved
@@ -138,13 +138,12 @@
 "$fpm" build
 popd
 
-<<<<<<< HEAD
 pushd fpm_test_exe_issues
 "$fpm" build
-=======
+popd
+
 pushd cpp_files
 "$fpm" test
->>>>>>> a5d9c70f
 popd
 
 # Cleanup
