--- conflicted
+++ resolved
@@ -6,14 +6,9 @@
 
 | Name                | Features                                                      | Bootstrap (Haskell) fpm | fpm |
 |---------------------|---------------------------------------------------------------|:-----------------------:|:---:|
-<<<<<<< HEAD
+| auto_discovery_off  | Default layout with auto-discovery disabled                   |            N            |  Y  |
 | circular_example    | Local path dependency; circular dependency                    |            Y            |  Y  |
 | circular_test       | Local path dependency; circular dependency                    |            Y            |  Y  |
-=======
-| auto_discovery_off  | Default layout with auto-discovery disabled                   |            N            |  Y  |
-| circular_example    | Local path dependency; circular dependency                    |            Y            |  N  |
-| circular_test       | Local path dependency; circular dependency                    |            Y            |  N  |
->>>>>>> 75c1da54
 | hello_complex       | Non-standard directory layout; multiple tests and executables |            Y            |  Y  |
 | hello_complex_2     | Auto-discovery of tests and executables with modules          |            N            |  Y  |
 | hello_fpm           | App-only; local path dependency                               |            Y            |  Y  |
