--- conflicted
+++ resolved
@@ -22,7 +22,6 @@
 character(len=*),parameter     :: cmds(*) = [character(len=80) :: &
 ! build manual as pieces using various help commands
 ! debug version
-<<<<<<< HEAD
 '--version                           ',& ! verify fpm version being used
 '--help        > fpm_scratch_help.txt',&
 'help new     >> fpm_scratch_help.txt',&
@@ -34,22 +33,8 @@
 'help install >> fpm_scratch_help.txt',&
 'help list    >> fpm_scratch_help.txt',&
 'help help    >> fpm_scratch_help.txt',&
+'help clean   >> fpm_scratch_help.txt',&
 '--version    >> fpm_scratch_help.txt',&
-=======
-' --version                           ',& ! verify fpm version being used
-' --help        > fpm_scratch_help.txt',&
-' help new     >> fpm_scratch_help.txt',&
-' help update  >> fpm_scratch_help.txt',&
-' build --help >> fpm_scratch_help.txt',&
-' help run     >> fpm_scratch_help.txt',&
-' help test    >> fpm_scratch_help.txt',&
-' help runner  >> fpm_scratch_help.txt',&
-' help install >> fpm_scratch_help.txt',&
-' help list    >> fpm_scratch_help.txt',&
-' help help    >> fpm_scratch_help.txt',&
-' help clean   >> fpm_scratch_help.txt',&
-' --version    >> fpm_scratch_help.txt',&
->>>>>>> 6e43cdb2
 ! generate manual
 ' help manual   > fpm_scratch_manual.txt']
 
