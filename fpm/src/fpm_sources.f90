--- conflicted
+++ resolved
@@ -7,13 +7,8 @@
                     FPM_SCOPE_LIB, FPM_SCOPE_DEP, FPM_SCOPE_APP, FPM_SCOPE_TEST
                     
 use fpm_filesystem, only: basename, canon_path, dirname, join_path, read_lines, list_files
-<<<<<<< HEAD
 use fpm_strings, only: lower, split, str_ends_with, string_t, operator(.in.), fnv_1a
-use fpm_manifest_executable, only: executable_t
-=======
-use fpm_strings, only: lower, split, str_ends_with, string_t, operator(.in.)
 use fpm_manifest_executable, only: executable_config_t
->>>>>>> c4ce73e4
 implicit none
 
 private
