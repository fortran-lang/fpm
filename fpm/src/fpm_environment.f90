--- conflicted
+++ resolved
@@ -128,14 +128,7 @@
         end if
         unix = os /= OS_WINDOWS
     end function os_is_unix
-
-<<<<<<< HEAD
-    subroutine run(cmd,echo)
-        character(len=*), intent(in) :: cmd
-        logical,optional,intent(in)  :: echo
-        integer :: stat
-        logical :: echo_local
-=======
+    
     !> echo command string and pass it to the system for execution
     subroutine run(cmd,echo)
         character(len=*), intent(in) :: cmd
@@ -143,17 +136,13 @@
         logical :: echo_local
         integer :: stat
 
->>>>>>> 482a52ba
         if(present(echo))then
            echo_local=echo
         else
            echo_local=.true.
         endif
         if(echo_local) print *, '+ ', cmd
-<<<<<<< HEAD
-=======
-
->>>>>>> 482a52ba
+
         call execute_command_line(cmd, exitstat=stat)
         if (stat /= 0) then
             print *, 'Command failed'
