module fpm
use fpm_strings, only: string_t, str_ends_with, operator(.in.)
use fpm_backend, only: build_package
use fpm_command_line, only: fpm_build_settings, fpm_new_settings, &
                      fpm_run_settings, fpm_install_settings, fpm_test_settings
use fpm_environment, only: run
use fpm_filesystem, only: is_dir, join_path, number_of_rows, list_files, exists, basename
use fpm_model, only: fpm_model_t, srcfile_t, build_target_t, &
                    FPM_SCOPE_UNKNOWN, FPM_SCOPE_LIB, &
                    FPM_SCOPE_DEP, FPM_SCOPE_APP, FPM_SCOPE_TEST, &
                    FPM_TARGET_EXECUTABLE, FPM_TARGET_ARCHIVE
use fpm_compiler, only: add_compile_flag_defaults


use fpm_sources, only: add_executable_sources, add_sources_from_dir
use fpm_targets, only: targets_from_sources, resolve_module_dependencies, &
                        resolve_target_linking
use fpm_manifest, only : get_package_data, package_config_t
use fpm_error, only : error_t, fatal_error
use fpm_manifest_test, only : test_config_t
use,intrinsic :: iso_fortran_env, only : stdin=>input_unit,   &
                                       & stdout=>output_unit, &
                                       & stderr=>error_unit
use fpm_manifest_dependency, only: dependency_config_t
implicit none
private
public :: cmd_build, cmd_install, cmd_run

contains


recursive subroutine add_libsources_from_package(sources,link_libraries,package_list,package, &
                                                  package_root,dev_depends,error)
    ! Discover library sources in a package, recursively including dependencies
    !
    type(srcfile_t), allocatable, intent(inout), target :: sources(:)
    type(string_t), allocatable, intent(inout) :: link_libraries(:)
    type(string_t), allocatable, intent(inout) :: package_list(:)
    type(package_config_t), intent(in) :: package
    character(*), intent(in) :: package_root
    logical, intent(in) :: dev_depends
    type(error_t), allocatable, intent(out) :: error

    ! Add package library sources
    if (allocated(package%library)) then

        call add_sources_from_dir(sources, join_path(package_root,package%library%source_dir), &
                                    FPM_SCOPE_LIB, error=error)

        if (allocated(error)) then
            return
        end if

    end if

    ! Add library sources from dependencies
    if (allocated(package%dependency)) then

        call add_dependencies(package%dependency)

        if (allocated(error)) then
            return
        end if

    end if

    ! Add library sources from dev-dependencies
    if (dev_depends .and. allocated(package%dev_dependency)) then

        call add_dependencies(package%dev_dependency)

        if (allocated(error)) then
            return
        end if

    end if

    contains

    subroutine add_dependencies(dependency_list)
        type(dependency_config_t), intent(in) :: dependency_list(:)

        integer :: i
        type(string_t) :: dep_name
        type(package_config_t) :: dependency

        character(:), allocatable :: dependency_path

        do i=1,size(dependency_list)

            if (dependency_list(i)%name .in. package_list) then
                cycle
            end if

            if (allocated(dependency_list(i)%git)) then

                dependency_path = join_path('build','dependencies',dependency_list(i)%name)

                if (.not.exists(join_path(dependency_path,'fpm.toml'))) then
                    call dependency_list(i)%git%checkout(dependency_path, error)
                    if (allocated(error)) return
                end if

            else if (allocated(dependency_list(i)%path)) then

                dependency_path = join_path(package_root,dependency_list(i)%path)

            end if

            call get_package_data(dependency, &
                    join_path(dependency_path,"fpm.toml"), error)

            if (allocated(error)) then
                error%message = 'Error while parsing manifest for dependency package at:'//&
                                new_line('a')//join_path(dependency_path,"fpm.toml")//&
                                new_line('a')//error%message
                return
            end if

            if (.not.allocated(dependency%library) .and. &
                    exists(join_path(dependency_path,"src"))) then
                allocate(dependency%library)
                dependency%library%source_dir = "src"
            end if


            call add_libsources_from_package(sources,link_libraries,package_list,dependency, &
                package_root=dependency_path, &
                dev_depends=.false., error=error)

            if (allocated(error)) then
                error%message = 'Error while processing sources for dependency package "'//&
                                new_line('a')//dependency%name//'"'//&
                                new_line('a')//error%message
                return
            end if

            dep_name%s = dependency_list(i)%name
            package_list = [package_list, dep_name]
            if (allocated(dependency%build%link)) then
                link_libraries = [link_libraries, dependency%build%link]
            end if

        end do

    end subroutine add_dependencies

end subroutine add_libsources_from_package


subroutine build_model(model, settings, package, error)
    ! Constructs a valid fpm model from command line settings and toml manifest
    !
    type(fpm_model_t), intent(out) :: model
    type(fpm_build_settings), intent(in) :: settings
    type(package_config_t), intent(in) :: package
    type(error_t), allocatable, intent(out) :: error
    type(string_t), allocatable :: package_list(:)

    integer :: i

    if(settings%verbose)then
       write(*,*)'<INFO>BUILD_NAME:',settings%build_name
       write(*,*)'<INFO>COMPILER:  ',settings%compiler
    endif

    model%package_name = package%name

    if (allocated(package%build%link)) then
        model%link_libraries = package%build%link
    else
        allocate(model%link_libraries(0))
    end if

    allocate(package_list(1))
    package_list(1)%s = package%name

<<<<<<< HEAD
    ! #TODO: Choose flags and output directory based on cli settings & manifest inputs
    model%fortran_compiler = 'gfortran'

    if(settings%release)then
        model%output_directory = join_path('build','gfortran_release')
        model%fortran_compile_flags=' &
            & -O3 &
            & -Wimplicit-interface &
            & -fPIC &
            & -fmax-errors=1 &
            & -ffast-math &
            & -funroll-loops ' // &
            & '-J'//join_path(model%output_directory,model%package_name)
    else
        model%output_directory = join_path('build','gfortran_debug')
        model%fortran_compile_flags = ' -Wall -Wextra -Wimplicit-interface  -fPIC -fmax-errors=1 -g '// &
                                      '-fbounds-check -fcheck-array-temporaries -fbacktrace '// &
                                      '-J'//join_path(model%output_directory,model%package_name)
=======
    if(settings%compiler.eq.'')then
        model%fortran_compiler = 'gfortran'
    else
        model%fortran_compiler = settings%compiler
>>>>>>> 447b4b2a
    endif

    model%output_directory = join_path('build',basename(model%fortran_compiler)//'_'//settings%build_name)

    call add_compile_flag_defaults(settings%build_name, basename(model%fortran_compiler), model)

    model%link_flags = ''

    ! Add sources from executable directories
    if (is_dir('app') .and. package%build%auto_executables) then
        call add_sources_from_dir(model%sources,'app', FPM_SCOPE_APP, &
                                   with_executables=.true., error=error)

        if (allocated(error)) then
            return
        end if

    end if
    if (is_dir('test') .and. package%build%auto_tests) then
        call add_sources_from_dir(model%sources,'test', FPM_SCOPE_TEST, &
                                   with_executables=.true., error=error)

        if (allocated(error)) then
            return
        endif

    end if
    if (allocated(package%executable)) then
        call add_executable_sources(model%sources, package%executable, FPM_SCOPE_APP, &
                                     auto_discover=package%build%auto_executables, &
                                     error=error)

        if (allocated(error)) then
            return
        end if

    end if
    if (allocated(package%test)) then
        call add_executable_sources(model%sources, package%test, FPM_SCOPE_TEST, &
                                     auto_discover=package%build%auto_tests, &
                                     error=error)

        if (allocated(error)) then
            return
        endif

    endif

    ! Add library sources, including local dependencies
    call add_libsources_from_package(model%sources,model%link_libraries,package_list,package, &
                                      package_root='.',dev_depends=.true.,error=error)
    if (allocated(error)) then
        return
    end if

    call targets_from_sources(model,model%sources)

    do i = 1, size(model%link_libraries)
        model%link_flags = model%link_flags // " -l" // model%link_libraries(i)%s
    end do

    if (model%targets(1)%ptr%target_type == FPM_TARGET_ARCHIVE) then
        model%library_file = model%targets(1)%ptr%output_file
    end if

    call resolve_module_dependencies(model%targets,error)

    call resolve_target_linking(model%targets)

end subroutine build_model


subroutine cmd_build(settings)
type(fpm_build_settings), intent(in) :: settings
type(package_config_t) :: package
type(fpm_model_t) :: model
type(error_t), allocatable :: error

integer :: i

call get_package_data(package, "fpm.toml", error, apply_defaults=.true.)
if (allocated(error)) then
    print '(a)', error%message
    error stop 1
end if

call build_model(model, settings, package, error)
if (allocated(error)) then
    print '(a)', error%message
    error stop 1
end if

if(settings%list)then
    do i=1,size(model%targets)
        write(stderr,*) model%targets(i)%ptr%output_file
    enddo
else
    call build_package(model)
endif

end subroutine

subroutine cmd_install(settings)
type(fpm_install_settings), intent(in) :: settings
    print *, "fpm error: 'fpm install' not implemented."
    error stop 8
end subroutine cmd_install

subroutine cmd_run(settings,test)
    class(fpm_run_settings), intent(in) :: settings
    logical, intent(in) :: test

    integer, parameter :: LINE_WIDTH = 80
    integer :: i, j, col_width, nCol
    logical :: found(size(settings%name))
    type(error_t), allocatable :: error
    type(package_config_t) :: package
    type(fpm_model_t) :: model
    type(string_t) :: exe_cmd
    type(string_t), allocatable :: executables(:)
    type(build_target_t), pointer :: exe_target
    type(srcfile_t), pointer :: exe_source

    call get_package_data(package, "fpm.toml", error, apply_defaults=.true.)
    if (allocated(error)) then
        print '(a)', error%message
        error stop 1
    end if

    call build_model(model, settings%fpm_build_settings, package, error)
    if (allocated(error)) then
        print '(a)', error%message
        error stop 1
    end if

    ! Enumerate executable targets to run
    col_width = -1
    found(:) = .false.
    allocate(executables(0))
    do i=1,size(model%targets)

        exe_target => model%targets(i)%ptr

        if (exe_target%target_type == FPM_TARGET_EXECUTABLE .and. &
             allocated(exe_target%dependencies)) then

            exe_source => exe_target%dependencies(1)%ptr%source

            if (exe_source%unit_scope == &
                merge(FPM_SCOPE_TEST,FPM_SCOPE_APP,test)) then

                col_width = max(col_width,len(basename(exe_target%output_file))+2)

                if (size(settings%name) == 0) then

                    exe_cmd%s = exe_target%output_file
                    executables = [executables, exe_cmd]

                else

                    do j=1,size(settings%name)

                        if (trim(settings%name(j))==exe_source%exe_name) then

                            found(j) = .true.
                            exe_cmd%s = exe_target%output_file
                            executables = [executables, exe_cmd]

                        end if

                    end do

                end if

            end if

        end if

    end do

    ! Check if any apps/tests were found
    if (col_width < 0) then
        if (test) then
            write(stderr,*) 'No tests to run'
        else
            write(stderr,*) 'No executables to run'
        end if
        stop
    end if

    ! Check all names are valid
    if (any(.not.found)) then

        write(stderr,'(A)',advance="no")'fpm::run<ERROR> specified names '
        do j=1,size(settings%name)
            if (.not.found(j)) write(stderr,'(A)',advance="no") '"'//trim(settings%name(j))//'" '
        end do
        write(stderr,'(A)') 'not found.'
        write(stderr,*)

        j = 1
        nCol = LINE_WIDTH/col_width
        write(stderr,*) 'Available names:'
        do i=1,size(model%targets)

            exe_target => model%targets(i)%ptr

            if (exe_target%target_type == FPM_TARGET_EXECUTABLE .and. &
                allocated(exe_target%dependencies)) then

                exe_source => exe_target%dependencies(1)%ptr%source

                if (exe_source%unit_scope == &
                    merge(FPM_SCOPE_TEST,FPM_SCOPE_APP,test)) then

                    write(stderr,'(A)',advance=(merge("yes","no ",modulo(j,nCol)==0))) &
                                        & [character(len=col_width) :: basename(exe_target%output_file)]
                    j = j + 1

                end if

            end if

        end do

        write(stderr,*)
        stop 1

    end if

    call build_package(model)

    do i=1,size(executables)
        if (settings%list) then
            write(stderr,*) executables(i)%s
        else

            if (exists(executables(i)%s)) then
                if(settings%runner .ne. ' ')then
                   call run(settings%runner//' '//executables(i)%s//" "//settings%args)
                else
                   call run(executables(i)%s//" "//settings%args)
                endif
            else
                write(stderr,*)'fpm::run<ERROR>',executables(i)%s,' not found'
                stop 1
            end if

        end if
    end do

end subroutine cmd_run

end module fpm<|MERGE_RESOLUTION|>--- conflicted
+++ resolved
@@ -175,31 +175,11 @@
     allocate(package_list(1))
     package_list(1)%s = package%name
 
-<<<<<<< HEAD
-    ! #TODO: Choose flags and output directory based on cli settings & manifest inputs
-    model%fortran_compiler = 'gfortran'
-
-    if(settings%release)then
-        model%output_directory = join_path('build','gfortran_release')
-        model%fortran_compile_flags=' &
-            & -O3 &
-            & -Wimplicit-interface &
-            & -fPIC &
-            & -fmax-errors=1 &
-            & -ffast-math &
-            & -funroll-loops ' // &
-            & '-J'//join_path(model%output_directory,model%package_name)
-    else
-        model%output_directory = join_path('build','gfortran_debug')
-        model%fortran_compile_flags = ' -Wall -Wextra -Wimplicit-interface  -fPIC -fmax-errors=1 -g '// &
-                                      '-fbounds-check -fcheck-array-temporaries -fbacktrace '// &
-                                      '-J'//join_path(model%output_directory,model%package_name)
-=======
+
     if(settings%compiler.eq.'')then
         model%fortran_compiler = 'gfortran'
     else
         model%fortran_compiler = settings%compiler
->>>>>>> 447b4b2a
     endif
 
     model%output_directory = join_path('build',basename(model%fortran_compiler)//'_'//settings%build_name)
