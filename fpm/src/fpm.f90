module fpm
use fpm_strings, only: string_t, str_ends_with, operator(.in.)
use fpm_backend, only: build_package
use fpm_command_line, only: fpm_build_settings, fpm_new_settings, &
                      fpm_run_settings, fpm_install_settings, fpm_test_settings
use fpm_environment, only: run, get_os_type, OS_LINUX, OS_MACOS, OS_WINDOWS
use fpm_filesystem, only: is_dir, join_path, number_of_rows, list_files, exists, basename, mkdir
use fpm_model, only: srcfile_ptr, srcfile_t, fpm_model_t, &
                    FPM_SCOPE_UNKNOWN, FPM_SCOPE_LIB, &
                    FPM_SCOPE_DEP, FPM_SCOPE_APP, FPM_SCOPE_TEST

use fpm_sources, only: add_executable_sources, add_sources_from_dir, &
                       resolve_module_dependencies
use fpm_manifest, only : get_package_data, default_executable, &
<<<<<<< HEAD
                         default_library, package_t
use fpm_error, only : error_t, fatal_error
=======
    default_library, package_t, default_test
use fpm_error, only : error_t
use fpm_manifest_test, only : test_t
>>>>>>> d3a65e36
use,intrinsic :: iso_fortran_env, only : stdin=>input_unit,   &
                                       & stdout=>output_unit, &
                                       & stderr=>error_unit
use fpm_manifest_dependency, only: dependency_t
implicit none
private
public :: cmd_build, cmd_install, cmd_new, cmd_run, cmd_test

contains


<<<<<<< HEAD
recursive subroutine add_libsources_from_package(sources,package_list,package, &
                                                  package_root,dev_depends,error)
    ! Discover library sources in a package, recursively including dependencies
    !  Only supports local path dependencies currently
    !
    type(srcfile_t), allocatable, intent(inout), target :: sources(:)
    type(string_t), allocatable, intent(inout) :: package_list(:)
    type(package_t), intent(in) :: package
    character(*), intent(in) :: package_root
    logical, intent(in) :: dev_depends
    type(error_t), allocatable, intent(out) :: error

    ! Add package library sources
    if (allocated(package%library)) then

        call add_sources_from_dir(sources, join_path(package_root,package%library%source_dir), &
                                    FPM_SCOPE_LIB, error=error)

        if (allocated(error)) then
            return
        end if

    end if

    ! Add library sources from dependencies
    if (allocated(package%dependency)) then

        call add_dependencies(package%dependency)

        if (allocated(error)) then
            return
        end if

    end if

    ! Add library sources from dev-dependencies
    if (dev_depends .and. allocated(package%dev_dependency)) then

        call add_dependencies(package%dev_dependency)

        if (allocated(error)) then
            return
        end if

    end if

    contains

    subroutine add_dependencies(dependency_list)
        type(dependency_t) :: dependency_list(:)

        integer :: i
        type(string_t) :: dep_name
        type(package_t) :: dependency

        character(:), allocatable :: dependency_path

        do i=1,size(dependency_list)
            
            if (dependency_list(i)%name .in. package_list) then
                cycle
            end if

            if (allocated(dependency_list(i)%git)) then

                dependency_path = join_path('build','dependencies',dependency_list(i)%name)

                if (.not.exists(join_path(dependency_path,'fpm.toml'))) then
                    call dependency_list(i)%git%checkout(dependency_path, error)
                    if (allocated(error)) return
                end if

            else if (allocated(dependency_list(i)%path)) then
                
                dependency_path = join_path(package_root,dependency_list(i)%path)

            end if

            call get_package_data(dependency, &
                    join_path(dependency_path,"fpm.toml"), error)

            if (allocated(error)) then
                error%message = 'Error while parsing manifest for dependency package at:'//&
                                new_line('a')//join_path(dependency_path,"fpm.toml")//&
                                new_line('a')//error%message
                return
            end if

            if (.not.allocated(dependency%library) .and. &
                    exists(join_path(dependency_path,"src"))) then
                allocate(dependency%library)
                dependency%library%source_dir = "src"
            end if

            
            call add_libsources_from_package(sources,package_list,dependency, &
                package_root=dependency_path, &
                dev_depends=dev_depends, error=error)
            
            if (allocated(error)) then
                error%message = 'Error while processing sources for dependency package "'//&
                                new_line('a')//dependency%name//'"'//&
                                new_line('a')//error%message
                return
            end if

            dep_name%s = dependency_list(i)%name
            package_list = [package_list, dep_name]

        end do

    end subroutine add_dependencies

end subroutine add_libsources_from_package


=======
>>>>>>> d3a65e36
subroutine build_model(model, settings, package, error)
    ! Constructs a valid fpm model from command line settings and toml manifest
    !
    type(fpm_model_t), intent(out) :: model
    type(fpm_build_settings), intent(in) :: settings
    type(package_t), intent(in) :: package
    type(error_t), allocatable, intent(out) :: error
    integer :: i

    type(string_t), allocatable :: package_list(:)

    model%package_name = package%name

    allocate(package_list(1))
    package_list(1)%s = package%name

    ! #TODO: Choose flags and output directory based on cli settings & manifest inputs
    model%fortran_compiler = 'gfortran'

    if(settings%release)then
        model%output_directory = 'build/gfortran_release'
        model%fortran_compile_flags=' &
            & -O3 &
            & -Wimplicit-interface &
            & -fPIC &
            & -fmax-errors=1 &
            & -ffast-math &
            & -funroll-loops ' // &
            & '-J'//join_path(model%output_directory,model%package_name)
    else
        model%output_directory = 'build/gfortran_debug'
        model%fortran_compile_flags = ' -Wall -Wextra -Wimplicit-interface  -fPIC -fmax-errors=1 -g '// &
                                      '-fbounds-check -fcheck-array-temporaries -fbacktrace '// &
                                      '-J'//join_path(model%output_directory,model%package_name)
    endif
    model%link_flags = ''

    ! Add sources from executable directories
    if (is_dir('app') .and. package%build_config%auto_executables) then
        call add_sources_from_dir(model%sources,'app', FPM_SCOPE_APP, &
                                   with_executables=.true., error=error)

        if (allocated(error)) then
            return
        end if

    end if
    if (is_dir('test') .and. package%build_config%auto_tests) then
        call add_sources_from_dir(model%sources,'test', FPM_SCOPE_TEST, &
                                   with_executables=.true., error=error)

        if (allocated(error)) then
            return
        endif

    end if
    if (allocated(package%executable)) then
        call add_executable_sources(model%sources, package%executable, FPM_SCOPE_APP, &
                                     auto_discover=package%build_config%auto_executables, &
                                     error=error)

        if (allocated(error)) then
            return
        end if

    end if
    if (allocated(package%test)) then
        call add_executable_sources(model%sources, package%test, FPM_SCOPE_TEST, &
                                     auto_discover=package%build_config%auto_tests, &
                                     error=error)

        if (allocated(error)) then
            return
        endif

    endif

<<<<<<< HEAD
    ! Add library sources, including local dependencies
    call add_libsources_from_package(model%sources,package_list,package, &
                                      package_root='.',dev_depends=.true.,error=error)
    if (allocated(error)) then
        return
    end if
=======
    if (allocated(package%library)) then

        call add_sources_from_dir(model%sources, package%library%source_dir, &
                                    FPM_SCOPE_LIB, error=error)

        if (allocated(error)) then
            return
        endif

>>>>>>> d3a65e36

    endif
    if(settings%list)then
        do i=1,size(model%sources)
            write(stderr,'(*(g0,1x))')'fpm::build<INFO>:file expected at',model%sources(i)%file_name, &
            & merge('exists        ','does not exist',exists(model%sources(i)%file_name) )
        enddo
        stop
    else
        call resolve_module_dependencies(model%sources,error)
    endif

end subroutine build_model


subroutine cmd_build(settings)
type(fpm_build_settings), intent(in) :: settings
type(package_t) :: package
type(fpm_model_t) :: model
type(error_t), allocatable :: error

call get_package_data(package, "fpm.toml", error)
if (allocated(error)) then
    print '(a)', error%message
    error stop 1
end if

! Populate library in case we find the default src directory
if (.not.allocated(package%library) .and. exists("src")) then
    allocate(package%library)
    call default_library(package%library)
end if

! Populate executable in case we find the default app
if (.not.allocated(package%executable) .and. &
     exists(join_path('app',"main.f90"))) then
    allocate(package%executable(1))
    call default_executable(package%executable(1), package%name)
end if

if (.not.(allocated(package%library) .or. allocated(package%executable))) then
    print '(a)', "Neither library nor executable found, there is nothing to do"
    error stop 1
end if

call build_model(model, settings, package, error)
if (allocated(error)) then
    print '(a)', error%message
    error stop 1
end if

call build_package(model)

end subroutine

subroutine cmd_install(settings)
type(fpm_install_settings), intent(in) :: settings
    print *, "fpm error: 'fpm install' not implemented."
    error stop 8
end subroutine cmd_install


subroutine cmd_new(settings) ! --with-executable F --with-test F '
type(fpm_new_settings), intent(in) :: settings
integer :: ierr
character(len=:),allocatable :: bname          ! baeename of NAME
character(len=:),allocatable :: message(:)
character(len=:),allocatable :: littlefile(:)

    call mkdir(settings%name)      ! make new directory
    call run('cd '//settings%name) ! change to new directory as a test. New OS routines to improve this; system dependent potentially
    !! NOTE: need some system routines to handle filenames like "." like realpath() or getcwd().
    bname=basename(settings%name)

    !! weird gfortran bug?? lines truncated to concatenated string length, not 80
    !! hit some weird gfortran bug when littlefile data was an argument to warnwrite(3f), ok when a variable

    call warnwrite(join_path(settings%name, '.gitignore'), ['build/*'])        ! create NAME/.gitignore file

    littlefile=[character(len=80) :: '# '//bname, 'My cool new project!']

    call warnwrite(join_path(settings%name, 'README.md'), littlefile)          ! create NAME/README.md

    message=[character(len=80) ::             &                                ! start building NAME/fpm.toml
    &'name = "'//bname//'"                 ', &
    &'version = "0.1.0"                    ', &
    &'license = "license"                  ', &
    &'author = "Jane Doe"                  ', &
    &'maintainer = "jane.doe@example.com"  ', &
    &'copyright = "2020 Jane Doe"          ', &
    &'                                     ', &
    &'']

    if(settings%with_lib)then
        call mkdir(join_path(settings%name,'src') )
        message=[character(len=80) ::  message,   &                             ! create next section of fpm.toml
        &'[library]                            ', &
        &'source-dir="src"                     ', &
        &'']
        littlefile=[character(len=80) ::          &                             ! create placeholder module src/bname.f90
        &'module '//bname,                        &
        &'  implicit none',                       &
        &'  private',                             &
        &'',                                      &
        &'  public :: say_hello',                 &
        &'contains',                              &
        &'  subroutine say_hello',                &
        &'    print *, "Hello, '//bname//'!"',    &
        &'  end subroutine say_hello',            &
        &'end module '//bname]
       ! a proposed alternative default
        call warnwrite(join_path(settings%name, 'src', bname//'.f90'), littlefile) ! create NAME/src/NAME.f90
    endif

    if(settings%with_test)then
        call mkdir(join_path(settings%name, 'test'))                            ! create NAME/test or stop
        message=[character(len=80) ::  message,   &                             ! create next section of fpm.toml
        &'[[test]]                             ', &
        &'name="runTests"                      ', &
        &'source-dir="test"                    ', &
        &'main="main.f90"                      ', &
        &'']
  
        littlefile=[character(len=80) ::        &
        &'program main',                       &
        &'implicit none',                      &
        &'',                                   &
        &'print *, "Put some tests in here!"', &
        &'end program main']
        ! a proposed alternative default a little more substantive
        call warnwrite(join_path(settings%name, 'test/main.f90'), littlefile)    ! create NAME/test/main.f90
    endif

    if(settings%with_executable)then
        call mkdir(join_path(settings%name, 'app'))                             ! create NAME/app or stop
        message=[character(len=80) ::  message,   &                             ! create next section of fpm.toml
        &'[[executable]]                       ', &
        &'name="'//bname//'"                   ', &
        &'source-dir="app"                     ', &
        &'main="main.f90"                      ', &
        &'']

        littlefile=[character(len=80) ::          &
        &'program main',                          &
        &'  use '//bname//', only: say_hello',    &
        &'',                                      &
        &'  implicit none',                       &
        &'',                                      &
        &'  call say_hello',                      &
        &'end program main']
        call warnwrite(join_path(settings%name, 'app/main.f90'), littlefile)
    endif

    call warnwrite(join_path(settings%name, 'fpm.toml'), message)               ! now that built it write NAME/fpm.toml

    call run('cd ' // settings%name // ';git init')    ! assumes these commands work on all systems and git(1) is installed
contains

subroutine warnwrite(fname,data)
character(len=*),intent(in) :: fname
character(len=*),intent(in) :: data(:)

    if(.not.exists(fname))then
       call filewrite(fname,data)
    else
       write(stderr,'(*(g0,1x))')'fpm::new<WARNING>',fname,'already exists. Not overwriting'
    endif

end subroutine warnwrite

subroutine filewrite(filename,filedata)
use,intrinsic :: iso_fortran_env, only : stdin=>input_unit, stdout=>output_unit, stderr=>error_unit
! write filedata to file filename
character(len=*),intent(in)           :: filename
character(len=*),intent(in)           :: filedata(:)
integer                               :: lun, i, ios
character(len=256)                    :: message

    message=' '
    ios=0
    if(filename.ne.' ')then
        open(file=filename, &
        & newunit=lun, &
        & form='formatted', &      !  FORM      =  FORMATTED   |  UNFORMATTED
        & access='sequential', &   !  ACCESS    =  SEQUENTIAL  |  DIRECT       |  STREAM
        & action='write', &        !  ACTION    =  READ|WRITE  |  READWRITE
        & position='rewind', &     !  POSITION  =  ASIS        |  REWIND       |  APPEND
        & status='new', &          !  STATUS    =  NEW         |  REPLACE      |  OLD     |  SCRATCH   | UNKNOWN
        & iostat=ios, &
        & iomsg=message)
    else
        lun=stdout
        ios=0
    endif
    if(ios.ne.0)then
        write(stderr,'(*(a:,1x))')'*filewrite* error:',filename,trim(message)
        error stop 1
    endif
    do i=1,size(filedata)                                                    ! write file
        write(lun,'(a)',iostat=ios,iomsg=message)trim(filedata(i))
        if(ios.ne.0)then
            write(stderr,'(*(a:,1x))')'*filewrite* error:',filename,trim(message)
            error stop 4
        endif
    enddo
    close(unit=lun,iostat=ios,iomsg=message)                                 ! close file
    if(ios.ne.0)then
        write(stderr,'(*(a:,1x))')'*filewrite* error:',trim(message)
        error stop 2
    endif
end subroutine filewrite

end subroutine cmd_new


subroutine cmd_run(settings)
type(fpm_run_settings), intent(in) :: settings
character(len=:),allocatable       :: release_name, cmd, fname
integer                            :: i, j
type(package_t)                    :: package
type(error_t), allocatable         :: error
character(len=:),allocatable       :: newwords(:)
logical,allocatable                :: foundit(:)
logical                            :: list
    call get_package_data(package, "fpm.toml", error)
    if (allocated(error)) then
        print '(a)', error%message
        stop
    endif
    release_name=trim(merge('gfortran_release','gfortran_debug  ',settings%release))
    newwords=[character(len=0) ::]
    ! Populate executable in case we find the default app directory
    if (.not.allocated(package%executable) .and. exists("app")) then
        allocate(package%executable(1))
        call default_executable(package%executable(1), package%name)
    endif
    if(size(settings%name).eq.0)then
        if ( .not.allocated(package%executable) ) then
            write(stderr,'(*(g0,1x))')'fpm::run<INFO>:no executables found in fpm.toml and no default app/ directory'
            stop
        endif
        allocate(foundit(size(package%executable)))
        do i=1,size(package%executable)
            fname=join_path('build',release_name,package%executable(i)%source_dir,package%executable(i)%name)
            newwords=[character(len=max(len(newwords),len(fname))) :: newwords,fname]
        enddo
        if(size(newwords).lt.1)then
            write(stderr,'(*(g0,1x))')'fpm::run<INFO>:no executables found in fpm.toml'
            stop
        endif
    else
        !! expand names, duplicates are a problem??
        allocate(foundit(size(settings%name)))
        foundit=.false.
        FINDIT: do i=1,size(package%executable)
            do j=1,size(settings%name)
                if(settings%name(j).eq.package%executable(i)%name)then
                    fname=join_path('build',release_name,package%executable(i)%source_dir,package%executable(i)%name)
                    newwords=[character(len=max(len(newwords),len(fname))) :: newwords,fname]
                    foundit(j)=.true.
                endif
            enddo
        enddo FINDIT
        do i=1,size(settings%name)
            if(.not.foundit(i))then
                write(stderr,'(*(g0,1x))')'fpm::run<ERROR>:executable',trim(settings%name(i)),'not located'
            !!elseif(settings%debug)then
            !!   write(stderr,'(*(g0,1x))')'fpm::run<INFO>:executable',trim(settings%name(i)),'located at',newwords(i),&
            !!    & merge('exists        ','does not exist',exists(trim(settings%name(i))))
            endif
        enddo
        if(allocated(foundit))deallocate(foundit)
    endif
    do i=1,size(newwords)
        !! list is a new option for use with xargs, to move files to production area, valgrind, gdb, ls -l, ....
        !! maybe add as --mask and could do --mask 'echo %xx' or --mask 'cp %XX /usr/local/bin/' an so on
        !! default if blank would be filename uptodate|needs|updated|doesnotexist creation_date, ...
        !! or maybe just list filenames so can pipe through xargs, and so on
        if(settings%list)then
            write(stderr,'(*(g0,1x))')'fpm::run<INFO>:executable expected at',newwords(i),&
            & merge('exists        ','does not exist',exists(newwords(i)))
            cycle
        endif
        cmd=newwords(i) // ' ' // settings%args
        if(exists(newwords(i)))then
            call run(cmd)
        else ! try to build -- once build works conditionally this should be an unconditional call
            call cmd_build(fpm_build_settings(release=settings%release,list=.false.))
            if(exists(newwords(i)))then
                call run(cmd)
            else
                write(stderr,*)'fpm::run<ERROR>',cmd,' not found'
            endif
        endif
    enddo
    deallocate(newwords)
end subroutine cmd_run


subroutine cmd_test(settings)
type(fpm_test_settings), intent(in) :: settings
character(len=:),allocatable       :: release_name, cmd, fname
integer                            :: i, j
type(package_t)                    :: package
type(error_t), allocatable         :: error
character(len=:),allocatable       :: newwords(:)
logical,allocatable                :: foundit(:)
logical                            :: list
    call get_package_data(package, "fpm.toml", error)
    if (allocated(error)) then
        print '(a)', error%message
        stop
    endif
    release_name=trim(merge('gfortran_release','gfortran_debug  ',settings%release))
    newwords=[character(len=0) ::]

    ! Populate test in case we find the default test directory
    if (.not.allocated(package%test) .and. exists("test")) then
        allocate(package%test(1))
        call default_test(package%test(1), package%name)
    endif
    if(size(settings%name).eq.0)then
        if ( .not.allocated(package%test) ) then
            write(stderr,'(*(g0,1x))')'fpm::run<INFO>:no tests found in fpm.toml and no default test/ directory'
            stop
        endif
        allocate(foundit(size(package%test)))
        do i=1,size(package%test)
            fname=join_path('build',release_name,package%test(i)%source_dir,package%test(i)%name)
            newwords=[character(len=max(len(newwords),len(fname))) :: newwords,fname]
        enddo
        if(size(newwords).lt.1)then
            write(stderr,'(*(g0,1x))')'fpm::run<INFO>:no tests found in fpm.toml'
            stop
        endif
    else
        !! expand names, duplicates are a problem??
        allocate(foundit(size(settings%name)))
        foundit=.false.
        FINDIT: do i=1,size(package%test)
            do j=1,size(settings%name)
                if(settings%name(j).eq.package%test(i)%name)then
                    fname=join_path('build',release_name,package%test(i)%source_dir,package%test(i)%name)
                    newwords=[character(len=max(len(newwords),len(fname))) :: newwords,fname]
                    foundit(j)=.true.
                endif
            enddo
        enddo FINDIT
        do i=1,size(settings%name)
            if(.not.foundit(i))then
                write(stderr,'(*(g0,1x))')'fpm::run<ERROR>:test',trim(settings%name(i)),'not located'
            !!elseif(settings%debug)then
            !!   write(stderr,'(*(g0,1x))')'fpm::run<INFO>:test',trim(settings%name(i)),'located at',newwords(i),&
            !!    & merge('exists        ','does not exist',exists(trim(settings%name(i))))
            endif
        enddo
        if(allocated(foundit))deallocate(foundit)
    endif
    do i=1,size(newwords)
        !! list is a new option for use with xargs, to move files to production area, valgrind, gdb, ls -l, ....
        !! maybe add as --mask and could do --mask 'echo %xx' or --mask 'cp %XX /usr/local/bin/' an so on
        !! default if blank would be filename uptodate|needs|updated|doesnotexist creation_date, ...
        !! or maybe just list filenames so can pipe through xargs, and so on
        if(settings%list)then
            write(stderr,'(*(g0,1x))')'fpm::run<INFO>:test expected at',newwords(i),&
            & merge('exists        ','does not exist',exists(newwords(i)))
            cycle
        endif
        cmd=newwords(i) // ' ' // settings%args
        if(exists(newwords(i)))then
            call run(cmd)
        else ! try to build -- once build works conditionally this should be an unconditional call
            call cmd_build(fpm_build_settings(release=settings%release,list=.false.))
            if(exists(newwords(i)))then
                call run(cmd)
            else
                write(stderr,*)'fpm::run<ERROR>',cmd,' not found'
            endif
        endif
    enddo
    deallocate(newwords)
end subroutine cmd_test


end module fpm<|MERGE_RESOLUTION|>--- conflicted
+++ resolved
@@ -12,14 +12,9 @@
 use fpm_sources, only: add_executable_sources, add_sources_from_dir, &
                        resolve_module_dependencies
 use fpm_manifest, only : get_package_data, default_executable, &
-<<<<<<< HEAD
-                         default_library, package_t
+    default_library, package_t, default_test
 use fpm_error, only : error_t, fatal_error
-=======
-    default_library, package_t, default_test
-use fpm_error, only : error_t
 use fpm_manifest_test, only : test_t
->>>>>>> d3a65e36
 use,intrinsic :: iso_fortran_env, only : stdin=>input_unit,   &
                                        & stdout=>output_unit, &
                                        & stderr=>error_unit
@@ -31,7 +26,6 @@
 contains
 
 
-<<<<<<< HEAD
 recursive subroutine add_libsources_from_package(sources,package_list,package, &
                                                   package_root,dev_depends,error)
     ! Discover library sources in a package, recursively including dependencies
@@ -148,8 +142,6 @@
 end subroutine add_libsources_from_package
 
 
-=======
->>>>>>> d3a65e36
 subroutine build_model(model, settings, package, error)
     ! Constructs a valid fpm model from command line settings and toml manifest
     !
@@ -227,26 +219,13 @@
 
     endif
 
-<<<<<<< HEAD
     ! Add library sources, including local dependencies
     call add_libsources_from_package(model%sources,package_list,package, &
                                       package_root='.',dev_depends=.true.,error=error)
     if (allocated(error)) then
         return
     end if
-=======
-    if (allocated(package%library)) then
-
-        call add_sources_from_dir(model%sources, package%library%source_dir, &
-                                    FPM_SCOPE_LIB, error=error)
-
-        if (allocated(error)) then
-            return
-        endif
-
->>>>>>> d3a65e36
-
-    endif
+
     if(settings%list)then
         do i=1,size(model%sources)
             write(stderr,'(*(g0,1x))')'fpm::build<INFO>:file expected at',model%sources(i)%file_name, &
