--- conflicted
+++ resolved
@@ -109,11 +109,7 @@
 
             allocate(fpm_run_settings :: cmd_settings)
             cmd_settings=fpm_run_settings( name=names, list=lget('list'), &
-<<<<<<< HEAD
-            & release=lget('release'), args=remaining ,runner=sget('runner'))
-=======
             & release=lget('release'), args=remaining ,runner=sget('runner') )
->>>>>>> b1f0970a
 
         case('build')
             call set_args( '--release:r F --list:l F --',help_build,version_text )
@@ -230,11 +226,7 @@
             allocate(fpm_test_settings :: cmd_settings)
 	    charbug=sget('runner')
             cmd_settings=fpm_test_settings( name=names, list=lget('list'), &
-<<<<<<< HEAD
             & release=lget('release'), args=remaining ,runner=charbug )
-=======
-            & release=lget('release'), args=remaining ,runner=sget('runner') )
->>>>>>> b1f0970a
 
         case default
 
@@ -361,11 +353,7 @@
     '             optimization flags are used.                              ', &
     '  --list     List candidates instead of building or running them. On   ', &
     '             the fpm(1) command this shows a brief list of subcommands.', &
-<<<<<<< HEAD
     '  --runner CMD  Provides a command to prefix program execution paths.  ', &
-=======
-    '  --runner   A command to prefix the program execution paths with.     ', &
->>>>>>> b1f0970a
     '  -- ARGS    Arguments to pass to executables.                         ', &
     '  --help     Show help text and exit. Valid for all subcommands.       ', &
     '  --version  Show version information and exit. Valid for all          ', &
@@ -428,20 +416,12 @@
     ' --release  selects the optimized build instead of the debug           ', &
     '            build.                                                     ', &
     ' --list     list candidates instead of building or running them        ', &
-<<<<<<< HEAD
     ' --runner CMD  A command to prefix the program execution paths with.   ', &
     '               For use with utilities like valgrind(1), time(1), and   ', &
     '               other utilities that launch executables; commands that  ', &
     '               inspect the files like ldd(1), file(1), and ls(1); and  ', &
     '               ones that copy or change files like strip(1) and        ', &
     '               install(1).                                             ', &
-=======
-    ' --runner   A command to prefix the program execution paths with.      ', &
-    '            For use with utilities like valgrind(1), time(1), and      ', &
-    '            other utilities that launch executables; commands that     ', &
-    '            inspect the files like ldd(1), file(1), and ls(1); and     ', &
-    '            that copy or change the files like strip(1) and install(1).', &
->>>>>>> b1f0970a
     ' -- ARGS    optional arguments to pass to the program(s).              ', &
     '            The same arguments are passed to all names                 ', &
     '            specified.                                                 ', &
@@ -636,20 +616,12 @@
     ' --release  selects the optimized build instead of the debug           ', &
     '            build.                                                     ', &
     ' --list     list candidates instead of building or running them        ', &
-<<<<<<< HEAD
     ' --runner CMD  A command to prefix the program execution paths with.   ', &
     '               For use with utilities like valgrind(1), time(1), and   ', &
     '               other utilities that launch executables; commands that  ', &
     '               inspect the files like ldd(1), file(1), and ls(1); and  ', &
     '               ones that copy or change files like strip(1) and        ', &
     '               install(1).                                             ', &
-=======
-    ' --runner   A command to prefix the program execution paths with.      ', &
-    '            For use with utilities like valgrind(1), time(1), and      ', &
-    '            other utilities that launch executables; commands that     ', &
-    '            inspect the files like ldd(1), file(1), and ls(1); and that', &
-    '            copy or change the files like strip(1) and install(1).     ', &
->>>>>>> b1f0970a
     ' -- ARGS    optional arguments to pass to the test program(s).         ', &
     '            The same arguments are passed to all test names            ', &
     '            specified.                                                 ', &
