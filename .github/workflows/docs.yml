--- conflicted
+++ resolved
@@ -6,13 +6,8 @@
   build-and-deploy:
     runs-on: ubuntu-latest
     steps:
-<<<<<<< HEAD
-    - uses: actions/checkout@v4
+    - uses: actions/checkout@v5
     - uses: actions/setup-python@v6
-=======
-    - uses: actions/checkout@v5
-    - uses: actions/setup-python@v5
->>>>>>> 64700ba9
       with:
         python-version: '3.x'
     - name: Install dependencies
