--- conflicted
+++ resolved
@@ -22,26 +22,6 @@
       fail-fast: false
       matrix:
         os: [ubuntu-latest, macos-12, windows-latest]
-<<<<<<< HEAD
-        gcc_v: [10,11,12] # Version of GFortran we want to use.
-        include:
-        - os: ubuntu-latest
-          os-arch: linux-x86_64
-          release-flags: --flag '--static -g -fbacktrace -O3'
-
-        - os: macos-12
-          os-arch: macos-x86_64
-          release-flags: --flag '-g -fbacktrace -O3'
-
-        - os: windows-latest
-          os-arch: windows-x86_64
-          release-flags: --flag '--static -g -fbacktrace -O3'
-          exe: .exe
-
-    env:
-      FC: gfortran
-      GCC_V: ${{ matrix.gcc_v }}
-=======
         toolchain:
           - {compiler: gcc, version: 10}
           - {compiler: gcc, version: 11}
@@ -61,7 +41,6 @@
             os-arch: windows-x86_64
             release-flags: --flag '--static -g -fbacktrace -O3'
             exe: .exe
->>>>>>> 1559b60d
 
     steps:
     - name: Checkout code
