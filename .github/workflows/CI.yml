--- conflicted
+++ resolved
@@ -31,15 +31,10 @@
           - {compiler: gcc, version: 15}
           - {compiler: intel, version: 2025.2}
         exclude:
-<<<<<<< HEAD
-          - os: macos-13  # No Intel on MacOS anymore since 2024
-            toolchain: {compiler: intel, version: '2025.2'}
-=======
           - os: macos-14  # No Intel on MacOS anymore since 2024
             toolchain: {compiler: intel, version: '2025.1'}
           - os: macos-14  # gcc@10 not available on macos-14 (ARM64)
             toolchain: {compiler: gcc, version: 10}
->>>>>>> 87583f70
           - os: windows-latest  # Doesn't pass build and tests yet
             toolchain: {compiler: intel, version: '2025.2'}
           - os: windows-latest  # gcc 14 not available on Windows yet
