--- conflicted
+++ resolved
@@ -40,11 +40,8 @@
             toolchain: {compiler: gcc, version: 14}
           - os: windows-latest  # gcc 15 not available on Windows yet
             toolchain: {compiler: gcc, version: 15}
-<<<<<<< HEAD
-=======
           - os: ubuntu-latest  # gcc 15 not available on Ubuntu via setup-fortran yet
             toolchain: {compiler: gcc, version: 15}
->>>>>>> e9aa3127
         include:
           - os: ubuntu-latest
             os-arch: linux-x86_64
