!> This module defines general procedures for **string operations** for both CHARACTER and
!! TYPE(STRING_T) variables
!
!>## general routines for performing __string operations__
!!
!!### Types
!! - **TYPE(STRING_T)** define a type to contain strings of variable length
!!### Type Conversions
!! - [[F_STRING]]  return Fortran **CHARACTER** variable when given a C-like array of
!!                 single characters terminated with a C_NULL_CHAR **CHARACTER**
!! - [[STR]]  Converts **INTEGER** or** LOGICAL** to **CHARACTER** string
!!### Case
!! - [[LOWER]]  Changes a string to lowercase over optional specified column range
!!### Parsing and joining
!! - [[SPLIT]]  parse string on delimiter characters and store tokens into an allocatable array
!! - [[STRING_CAT]]  Concatenate an array of **type(string_t)** into a single **CHARACTER** variable
!! - [[JOIN]]  append an array of **CHARACTER** variables into a single **CHARACTER** variable
!!### Testing
!! - [[STR_ENDS_WITH]]  test if a **CHARACTER** string or array ends with a specified suffix
!! - [[STRING_ARRAY_CONTAINS]]  Check if array of **TYPE(STRING_T)** matches a particular **CHARACTER** string
!! - **OPERATOR(.IN.)**  Check if array of **TYPE(STRING_T)** matches a particular **CHARACTER** string
!! - [[GLOB]]  function compares text strings, one of which can have wildcards ('*' or '?').
<<<<<<< HEAD
!!### Whitespace
=======
!! - [[IS_FORTRAN_NAME]]  determine whether a string is an acceptable Fortran entity name
!! - [[TO_FORTRAN_NAME]]  replace allowed special but unusuable characters in names with underscore
!!### Miscellaneous
>>>>>>> 87271c5a
!! - [[LEN_TRIM]]  Determine total trimmed length of **STRING_T** array
!! - [[NOTABS]]  Expand tab characters assuming a tab space every eight characters
!!### Miscellaneous
!! - [[FNV_1A]]  Hash a **CHARACTER(*)** string of default kind or a **TYPE(STRING_T)** array
!! - [[REPLACE]]  Returns string with characters in charset replaced with target_char.
!! - [[RESIZE]]  increase the size of a **TYPE(STRING_T)** array by N elements
!!

module fpm_strings
use iso_fortran_env, only: int64
use,intrinsic :: iso_fortran_env, only : stdin=>input_unit,   &
                                       & stdout=>output_unit, &
                                       & stderr=>error_unit
implicit none

private
public :: f_string, lower, split, str_ends_with, string_t
public :: to_fortran_name, is_fortran_name
public :: string_array_contains, string_cat, len_trim, operator(.in.), fnv_1a
public :: replace, resize, str, join, glob, notabs

type string_t
    character(len=:), allocatable :: s
end type

interface len_trim
    module procedure :: string_len_trim
end interface len_trim

interface resize
  module procedure :: resize_string
end interface

interface operator(.in.)
    module procedure string_array_contains
end interface

interface fnv_1a
    procedure :: fnv_1a_char
    procedure :: fnv_1a_string_t
end interface fnv_1a

interface str_ends_with
    procedure :: str_ends_with_str
    procedure :: str_ends_with_any
end interface str_ends_with

interface str
    module procedure str_int, str_int64, str_logical
end interface

interface string_t
    module procedure new_string_t
end interface string_t

contains

!> test if a CHARACTER string ends with a specified suffix
pure logical function str_ends_with_str(s, e) result(r)
    character(*), intent(in) :: s, e
    integer :: n1, n2
    n1 = len(s)-len(e)+1
    n2 = len(s)
    if (n1 < 1) then
        r = .false.
    else
        r = (s(n1:n2) == e)
    end if
end function str_ends_with_str

!> test if a CHARACTER string ends with any of an array of suffixs
pure logical function str_ends_with_any(s, e) result(r)
    character(*), intent(in) :: s
    character(*), intent(in) :: e(:)

    integer :: i

    r = .true.
    do i=1,size(e)

        if (str_ends_with(s,trim(e(i)))) return

    end do
    r = .false.

end function str_ends_with_any

!> return Fortran character variable when given a C-like array of
!! single characters terminated with a C_NULL_CHAR character
function f_string(c_string)
    use iso_c_binding
    character(len=1), intent(in) :: c_string(:)
    character(:), allocatable :: f_string

    integer :: i, n

    i = 0
    do while(c_string(i+1) /= C_NULL_CHAR)
      i = i + 1
    end do
    n = i

    allocate(character(n) :: f_string)
    do i=1,n
      f_string(i:i) = c_string(i)
    end do

end function f_string


!> Hash a character(*) string of default kind
pure function fnv_1a_char(input, seed) result(hash)
    character(*), intent(in) :: input
    integer(int64), intent(in), optional :: seed
    integer(int64) :: hash

    integer :: i
    integer(int64), parameter :: FNV_OFFSET_32 = 2166136261_int64
    integer(int64), parameter :: FNV_PRIME_32 = 16777619_int64

    if (present(seed)) then
        hash = seed
    else
        hash = FNV_OFFSET_32
    end if

    do i=1,len(input)
        hash = ieor(hash,iachar(input(i:i),int64)) * FNV_PRIME_32
    end do

end function fnv_1a_char


!> Hash a string_t array of default kind
pure function fnv_1a_string_t(input, seed) result(hash)
    type(string_t), intent(in) :: input(:)
    integer(int64), intent(in), optional :: seed
    integer(int64) :: hash

    integer :: i

    hash = fnv_1a(input(1)%s,seed)

    do i=2,size(input)
        hash = fnv_1a(input(i)%s,hash)
    end do

end function fnv_1a_string_t


 !>Author: John S. Urban
 !!License: Public Domain
 !! Changes a string to lowercase over optional specified column range
elemental pure function lower(str,begin,end) result (string)

    character(*), intent(In)     :: str
    character(len(str))          :: string
    integer,intent(in),optional  :: begin, end
    integer                      :: i
    integer                      :: ibegin, iend
    string = str

    ibegin = 1
    if (present(begin))then
        ibegin = max(ibegin,begin)
    endif

    iend = len_trim(str)
    if (present(end))then
        iend= min(iend,end)
    endif

    do i = ibegin, iend                               ! step thru each letter in the string in specified range
        select case (str(i:i))
        case ('A':'Z')
            string(i:i) = char(iachar(str(i:i))+32)     ! change letter to miniscule
        case default
        end select
    end do

end function lower

!> Helper function to generate a new string_t instance
!>  (Required due to the allocatable component)
function new_string_t(s) result(string)
    character(*), intent(in) :: s
    type(string_t) :: string

    string%s = s

end function new_string_t

!> Check if array of TYPE(STRING_T) matches a particular CHARACTER string
!!
logical function string_array_contains(search_string,array)
    character(*), intent(in) :: search_string
    type(string_t), intent(in) :: array(:)

    integer :: i

    string_array_contains = any([(array(i)%s==search_string, &
                                   i=1,size(array))])

end function string_array_contains

!> Concatenate an array of type(string_t) into
!>  a single CHARACTER variable
function string_cat(strings,delim) result(cat)
    type(string_t), intent(in) :: strings(:)
    character(*), intent(in), optional :: delim
    character(:), allocatable :: cat

    integer :: i
    character(:), allocatable :: delim_str

    if (size(strings) < 1) then
        cat = ''
        return
    end if

    if (present(delim)) then
        delim_str = delim
    else
        delim_str = ''
    end if

    cat = strings(1)%s
    do i=2,size(strings)

        cat = cat//delim_str//strings(i)%s

    end do

end function string_cat

!> Determine total trimmed length of `string_t` array
pure function string_len_trim(strings) result(n)
    type(string_t), intent(in) :: strings(:)
    integer :: i, n

    n = 0
    do i=1,size(strings)
        n = n + len_trim(strings(i)%s)
    end do

end function string_len_trim

!>Author: John S. Urban
!!License: Public Domain
!! parse string on delimiter characters and store tokens into an allocatable array
subroutine split(input_line,array,delimiters,order,nulls)
    !! given a line of structure " par1 par2 par3 ... parn " store each par(n) into a separate variable in array.
    !!
    !! * by default adjacent delimiters in the input string do not create an empty string in the output array
    !! * no quoting of delimiters is supported
    character(len=*),intent(in)              :: input_line  !! input string to tokenize
    character(len=*),optional,intent(in)     :: delimiters  !! list of delimiter characters
    character(len=*),optional,intent(in)     :: order       !! order of output array sequential|[reverse|right]
    character(len=*),optional,intent(in)     :: nulls       !! return strings composed of delimiters or not ignore|return|ignoreend
    character(len=:),allocatable,intent(out) :: array(:)    !! output array of tokens

    integer                       :: n                      ! max number of strings INPUT_LINE could split into if all delimiter
    integer,allocatable           :: ibegin(:)              ! positions in input string where tokens start
    integer,allocatable           :: iterm(:)               ! positions in input string where tokens end
    character(len=:),allocatable  :: dlim                   ! string containing delimiter characters
    character(len=:),allocatable  :: ordr                   ! string containing order keyword
    character(len=:),allocatable  :: nlls                   ! string containing nulls keyword
    integer                       :: ii,iiii                ! loop parameters used to control print order
    integer                       :: icount                 ! number of tokens found
    integer                       :: ilen                   ! length of input string with trailing spaces trimmed
    integer                       :: i10,i20,i30            ! loop counters
    integer                       :: icol                   ! pointer into input string as it is being parsed
    integer                       :: idlim                  ! number of delimiter characters
    integer                       :: ifound                 ! where next delimiter character is found in remaining input string data
    integer                       :: inotnull               ! count strings not composed of delimiters
    integer                       :: ireturn                ! number of tokens returned
    integer                       :: imax                   ! length of longest token

    ! decide on value for optional DELIMITERS parameter
    if (present(delimiters)) then                                     ! optional delimiter list was present
        if(delimiters.ne.'')then                                       ! if DELIMITERS was specified and not null use it
            dlim=delimiters
        else                                                           ! DELIMITERS was specified on call as empty string
            dlim=' '//char(9)//char(10)//char(11)//char(12)//char(13)//char(0) ! use default delimiter when not specified
        endif
    else                                                              ! no delimiter value was specified
        dlim=' '//char(9)//char(10)//char(11)//char(12)//char(13)//char(0)    ! use default delimiter when not specified
    endif
    idlim=len(dlim)                                                   ! dlim a lot of blanks on some machines if dlim is a big string

    if(present(order))then; ordr=lower(adjustl(order)); else; ordr='sequential'; endif ! decide on value for optional ORDER parameter
    if(present(nulls))then; nlls=lower(adjustl(nulls)); else; nlls='ignore'    ; endif ! optional parameter

    n=len(input_line)+1                        ! max number of strings INPUT_LINE could split into if all delimiter
    allocate(ibegin(n))                        ! allocate enough space to hold starting location of tokens if string all tokens
    allocate(iterm(n))                         ! allocate enough space to hold ending location of tokens if string all tokens
    ibegin(:)=1
    iterm(:)=1

    ilen=len(input_line)                                           ! ILEN is the column position of the last non-blank character
    icount=0                                                       ! how many tokens found
    inotnull=0                                                     ! how many tokens found not composed of delimiters
    imax=0                                                         ! length of longest token found

    select case (ilen)

    case (0)                                                      ! command was totally blank

    case default                                                   ! there is at least one non-delimiter in INPUT_LINE if get here
        icol=1                                                      ! initialize pointer into input line
        INFINITE: do i30=1,ilen,1                                   ! store into each array element
            ibegin(i30)=icol                                         ! assume start new token on the character
            if(index(dlim(1:idlim),input_line(icol:icol)).eq.0)then  ! if current character is not a delimiter
            iterm(i30)=ilen                                       ! initially assume no more tokens
            do i10=1,idlim                                        ! search for next delimiter
                ifound=index(input_line(ibegin(i30):ilen),dlim(i10:i10))
                IF(ifound.gt.0)then
                    iterm(i30)=min(iterm(i30),ifound+ibegin(i30)-2)
                endif
            enddo
            icol=iterm(i30)+2                                     ! next place to look as found end of this token
            inotnull=inotnull+1                                   ! increment count of number of tokens not composed of delimiters
            else                                                     ! character is a delimiter for a null string
            iterm(i30)=icol-1                                     ! record assumed end of string. Will be less than beginning
            icol=icol+1                                           ! advance pointer into input string
            endif
            imax=max(imax,iterm(i30)-ibegin(i30)+1)
            icount=i30                                               ! increment count of number of tokens found
            if(icol.gt.ilen)then                                     ! no text left
            exit INFINITE
            endif
        enddo INFINITE

    end select

    select case (trim(adjustl(nlls)))
    case ('ignore','','ignoreend')
        ireturn=inotnull
    case default
        ireturn=icount
    end select
    allocate(character(len=imax) :: array(ireturn))                ! allocate the array to return
    !allocate(array(ireturn))                                       ! allocate the array to turn

    select case (trim(adjustl(ordr)))                              ! decide which order to store tokens
    case ('reverse','right') ; ii=ireturn ; iiii=-1                ! last to first
    case default             ; ii=1       ; iiii=1                 ! first to last
    end select

    do i20=1,icount                                                ! fill the array with the tokens that were found
        if(iterm(i20).lt.ibegin(i20))then
            select case (trim(adjustl(nlls)))
            case ('ignore','','ignoreend')
            case default
            array(ii)=' '
            ii=ii+iiii
            end select
        else
            array(ii)=input_line(ibegin(i20):iterm(i20))
            ii=ii+iiii
        endif
    enddo
end subroutine split

!> Returns string with characters in charset replaced with target_char.
pure function replace(string, charset, target_char) result(res)
    character(*), intent(in) :: string
    character, intent(in) :: charset(:), target_char
    character(len(string)) :: res
    integer :: n
    res = string
    do n = 1, len(string)
        if (any(string(n:n) == charset)) then
            res(n:n) = target_char
        end if
    end do
end function replace

!> increase the size of a TYPE(STRING_T) array by N elements
subroutine resize_string(list, n)
  !> Instance of the array to be resized
  type(string_t), allocatable, intent(inout) :: list(:)
  !> Dimension of the final array size
  integer, intent(in), optional :: n

  type(string_t), allocatable :: tmp(:)
  integer :: this_size, new_size, i
  integer, parameter :: initial_size = 16

  if (allocated(list)) then
    this_size = size(list, 1)
    call move_alloc(list, tmp)
  else
    this_size = initial_size
  end if

  if (present(n)) then
    new_size = n
  else
    new_size = this_size + this_size/2 + 1
  end if

  allocate(list(new_size))

  if (allocated(tmp)) then
    this_size = min(size(tmp, 1), size(list, 1))
    do i = 1, this_size
      call move_alloc(tmp(i)%s, list(i)%s)
    end do
    deallocate(tmp)
  end if

end subroutine resize_string

!>AUTHOR: John S. Urban
!!LICENSE: Public Domain
!>
!!### NAME
!!    join(3f) - [fpm_strings:EDITING] append CHARACTER variable array into
!!    a single CHARACTER variable with specified separator
!!    (LICENSE:PD)
!!
!!### SYNOPSIS
!!
!!    pure function join(str,sep,trm,left,right,start,end) result (string)
!!
!!     character(len=*),intent(in)          :: str(:)
!!     character(len=*),intent(in),optional :: sep
!!     logical,intent(in),optional          :: trm
!!     character(len=*),intent(in),optional :: right
!!     character(len=*),intent(in),optional :: left
!!     character(len=*),intent(in),optional :: start
!!     character(len=*),intent(in),optional :: end
!!     character(len=:),allocatable         :: string
!!
!!### DESCRIPTION
!!   JOIN(3f) appends the elements of a CHARACTER array into a single
!!   CHARACTER variable, with elements 1 to N joined from left to right.
!!   By default each element is trimmed of trailing spaces and the
!!   default separator is a null string.
!!
!!### OPTIONS
!!      STR(:)  array of CHARACTER variables to be joined
!!      SEP     separator string to place between each variable. defaults
!!              to a null string.
!!      LEFT    string to place at left of each element
!!      RIGHT   string to place at right of each element
!!      START   prefix string
!!      END     suffix string
!!      TRM     option to trim each element of STR of trailing
!!              spaces. Defaults to .TRUE.
!!
!!### RESULT
!!      STRING  CHARACTER variable composed of all of the elements of STR()
!!              appended together with the optional separator SEP placed
!!              between the elements.
!!
!!### EXAMPLE
!!
!!  Sample program:
!!
!!   program demo_join
!!   use fpm_strings, only: join
!!   implicit none
!!   character(len=:),allocatable  :: s(:)
!!   character(len=:),allocatable  :: out
!!   integer                       :: i
!!     s=[character(len=10) :: 'United',' we',' stand,', &
!!     & ' divided',' we fall.']
!!     out=join(s)
!!     write(*,'(a)') out
!!     write(*,'(a)') join(s,trm=.false.)
!!     write(*,'(a)') (join(s,trm=.false.,sep='|'),i=1,3)
!!     write(*,'(a)') join(s,sep='<>')
!!     write(*,'(a)') join(s,sep=';',left='[',right=']')
!!     write(*,'(a)') join(s,left='[',right=']')
!!     write(*,'(a)') join(s,left='>>')
!!   end program demo_join
!!
!!  Expected output:
!!
!!   United we stand, divided we fall.
!!   United     we        stand,    divided   we fall.
!!   United    | we       | stand,   | divided  | we fall.
!!   United    | we       | stand,   | divided  | we fall.
!!   United    | we       | stand,   | divided  | we fall.
!!   United<> we<> stand,<> divided<> we fall.
!!   [United];[ we];[ stand,];[ divided];[ we fall.]
!!   [United][ we][ stand,][ divided][ we fall.]
!!   >>United>> we>> stand,>> divided>> we fall.
pure function join(str,sep,trm,left,right,start,end) result (string)

! @(#)fpm_strings::join(3f): merge string array into a single CHARACTER value adding specified separators, caps, prefix and suffix

character(len=*),intent(in)          :: str(:)
character(len=*),intent(in),optional :: sep, right, left, start, end
logical,intent(in),optional          :: trm
character(len=:),allocatable         :: sep_local, left_local, right_local
character(len=:),allocatable         :: string
logical                              :: trm_local
integer                              :: i
   if(present(sep))then   ; sep_local=sep     ; else ; sep_local=''     ; endif
   if(present(trm))then   ; trm_local=trm     ; else ; trm_local=.true. ; endif
   if(present(left))then  ; left_local=left   ; else ; left_local=''    ; endif
   if(present(right))then ; right_local=right ; else ; right_local=''   ; endif
   string=''
   if(size(str).eq.0)then
      string=string//left_local//right_local
   else
      do i = 1,size(str)-1
         if(trm_local)then
            string=string//left_local//trim(str(i))//right_local//sep_local
         else
            string=string//left_local//str(i)//right_local//sep_local
         endif
      enddo
      if(trm_local)then
         string=string//left_local//trim(str(i))//right_local
      else
         string=string//left_local//str(i)//right_local
      endif
   endif
   if(present(start))string=start//string
   if(present(end))string=string//end
end function join

!>### AUTHOR John S. Urban
!!### LICENSE Public Domain
!!### NAME
!!    glob(3f) - [fpm_strings:COMPARE] compare given string for match to
!!    pattern which may contain wildcard characters
!!    (LICENSE:PD)
!!
!!### SYNOPSIS
!!
!!    logical function glob(string, pattern )
!!
!!     character(len=*),intent(in) :: string
!!     character(len=*),intent(in) :: pattern
!!
!!### DESCRIPTION
!!   glob(3f) compares given STRING for match to PATTERN which may
!!   contain wildcard characters.
!!
!!   In this version to get a match the entire string must be described
!!   by PATTERN. Trailing whitespace is significant, so trim the input
!!   string to have trailing whitespace ignored.
!!
!!### OPTIONS
!!    string   the input string to test to see if it contains the pattern.
!!    pattern  the following simple globbing options are available
!!
!!             o "?" matching any one character
!!             o "*" matching zero or more characters.
!!               Do NOT use adjacent asterisks.
!!             o Both strings may have trailing spaces which
!!               are ignored.
!!             o There is no escape character, so matching strings with
!!               literal question mark and asterisk is problematic.
!!
!!### EXAMPLES
!!
!!   Example program
!!
!!    program demo_glob
!!    implicit none
!!    ! This main() routine passes a bunch of test strings
!!    ! into the above code.  In performance comparison mode,
!!    ! it does that over and over. Otherwise, it does it just
!!    ! once. Either way, it outputs a passed/failed result.
!!    !
!!    integer :: nReps
!!    logical :: allpassed
!!    integer :: i
!!     allpassed = .true.
!!
!!     nReps = 10000
!!     ! Can choose as many repetitions as you're expecting
!!     ! in the real world.
!!     nReps = 1
!!
!!     do i=1,nReps
!!      ! Cases with repeating character sequences.
!!      allpassed=allpassed .and. test("a*abab", "a*b", .true.)
!!      !!cycle
!!      allpassed=allpassed .and. test("ab", "*?", .true.)
!!      allpassed=allpassed .and. test("abc", "*?", .true.)
!!      allpassed=allpassed .and. test("abcccd", "*ccd", .true.)
!!      allpassed=allpassed .and. test("bLah", "bLaH", .false.)
!!      allpassed=allpassed .and. test("mississippi", "*sip*", .true.)
!!      allpassed=allpassed .and. &
!!       & test("xxxx*zzzzzzzzy*f", "xxx*zzy*f", .true.)
!!      allpassed=allpassed .and. &
!!       & test("xxxx*zzzzzzzzy*f", "xxxx*zzy*fffff", .false.)
!!      allpassed=allpassed .and. &
!!       & test("mississipissippi", "*issip*ss*", .true.)
!!      allpassed=allpassed .and. &
!!       & test("xxxxzzzzzzzzyf", "xxxx*zzy*fffff", .false.)
!!      allpassed=allpassed .and. &
!!       & test("xxxxzzzzzzzzyf", "xxxx*zzy*f", .true.)
!!      allpassed=allpassed .and. test("xyxyxyzyxyz", "xy*z*xyz", .true.)
!!      allpassed=allpassed .and. test("xyxyxyxyz", "xy*xyz", .true.)
!!      allpassed=allpassed .and. test("mississippi", "mi*sip*", .true.)
!!      allpassed=allpassed .and. test("ababac", "*abac*", .true.)
!!      allpassed=allpassed .and. test("aaazz", "a*zz*", .true.)
!!      allpassed=allpassed .and. test("a12b12", "*12*23", .false.)
!!      allpassed=allpassed .and. test("a12b12", "a12b", .false.)
!!      allpassed=allpassed .and. test("a12b12", "*12*12*", .true.)
!!
!!      ! Additional cases where the '*' char appears in the tame string.
!!      allpassed=allpassed .and. test("*", "*", .true.)
!!      allpassed=allpassed .and. test("a*r", "a*", .true.)
!!      allpassed=allpassed .and. test("a*ar", "a*aar", .false.)
!!
!!      ! More double wildcard scenarios.
!!      allpassed=allpassed .and. test("XYXYXYZYXYz", "XY*Z*XYz", .true.)
!!      allpassed=allpassed .and. test("missisSIPpi", "*SIP*", .true.)
!!      allpassed=allpassed .and. test("mississipPI", "*issip*PI", .true.)
!!      allpassed=allpassed .and. test("xyxyxyxyz", "xy*xyz", .true.)
!!      allpassed=allpassed .and. test("miSsissippi", "mi*sip*", .true.)
!!      allpassed=allpassed .and. test("miSsissippi", "mi*Sip*", .false.)
!!      allpassed=allpassed .and. test("abAbac", "*Abac*", .true.)
!!      allpassed=allpassed .and. test("aAazz", "a*zz*", .true.)
!!      allpassed=allpassed .and. test("A12b12", "*12*23", .false.)
!!      allpassed=allpassed .and. test("a12B12", "*12*12*", .true.)
!!      allpassed=allpassed .and. test("oWn", "*oWn*", .true.)
!!
!!      ! Completely tame (no wildcards) cases.
!!      allpassed=allpassed .and. test("bLah", "bLah", .true.)
!!
!!      ! Simple mixed wildcard tests suggested by IBMer Marlin Deckert.
!!      allpassed=allpassed .and. test("a", "*?", .true.)
!!
!!      ! More mixed wildcard tests including coverage for false positives.
!!      allpassed=allpassed .and. test("a", "??", .false.)
!!      allpassed=allpassed .and. test("ab", "?*?", .true.)
!!      allpassed=allpassed .and. test("ab", "*?*?*", .true.)
!!      allpassed=allpassed .and. test("abc", "?**?*?", .true.)
!!      allpassed=allpassed .and. test("abc", "?**?*&?", .false.)
!!      allpassed=allpassed .and. test("abcd", "?b*??", .true.)
!!      allpassed=allpassed .and. test("abcd", "?a*??", .false.)
!!      allpassed=allpassed .and. test("abcd", "?**?c?", .true.)
!!      allpassed=allpassed .and. test("abcd", "?**?d?", .false.)
!!      allpassed=allpassed .and. test("abcde", "?*b*?*d*?", .true.)
!!
!!      ! Single-character-match cases.
!!      allpassed=allpassed .and. test("bLah", "bL?h", .true.)
!!      allpassed=allpassed .and. test("bLaaa", "bLa?", .false.)
!!      allpassed=allpassed .and. test("bLah", "bLa?", .true.)
!!      allpassed=allpassed .and. test("bLaH", "?Lah", .false.)
!!      allpassed=allpassed .and. test("bLaH", "?LaH", .true.)
!!
!!      ! Many-wildcard scenarios.
!!      allpassed=allpassed .and. test(&
!!      &"aaaaaaaaaaaaaaaaaaaaaaaaaaaaaaaaaaaaaaaaaaaaaaaaaaaaa&
!!      &aaaaaaaaaaaaaaaaaaaaaaaaaaaaaaaaaaaaab",&
!!      &"a*a*a*a*a*a*aa*aaa*a*a*b",&
!!      &.true.)
!!      allpassed=allpassed .and. test(&
!!      &"abababababababababababababababababababaacacacacacacac&
!!      &adaeafagahaiajakalaaaaaaaaaaaaaaaaaffafagaagggagaaaaaaaab",&
!!      &"*a*b*ba*ca*a*aa*aaa*fa*ga*b*",&
!!      &.true.)
!!      allpassed=allpassed .and. test(&
!!      &"abababababababababababababababababababaacacacacacaca&
!!      &cadaeafagahaiajakalaaaaaaaaaaaaaaaaaffafagaagggagaaaaaaaab",&
!!      &"*a*b*ba*ca*a*x*aaa*fa*ga*b*",&
!!      &.false.)
!!      allpassed=allpassed .and. test(&
!!      &"abababababababababababababababababababaacacacacacacacad&
!!      &aeafagahaiajakalaaaaaaaaaaaaaaaaaffafagaagggagaaaaaaaab",&
!!      &"*a*b*ba*ca*aaaa*fa*ga*gggg*b*",&
!!      &.false.)
!!      allpassed=allpassed .and. test(&
!!      &"abababababababababababababababababababaacacacacacacacad&
!!      &aeafagahaiajakalaaaaaaaaaaaaaaaaaffafagaagggagaaaaaaaab",&
!!      &"*a*b*ba*ca*aaaa*fa*ga*ggg*b*",&
!!      &.true.)
!!      allpassed=allpassed .and. test("aaabbaabbaab", "*aabbaa*a*", .true.)
!!      allpassed=allpassed .and. &
!!      test("a*a*a*a*a*a*a*a*a*a*a*a*a*a*a*a*a*",&
!!      &"a*a*a*a*a*a*a*a*a*a*a*a*a*a*a*a*a*", .true.)
!!      allpassed=allpassed .and. test("aaaaaaaaaaaaaaaaa",&
!!      &"*a*a*a*a*a*a*a*a*a*a*a*a*a*a*a*a*a*", .true.)
!!      allpassed=allpassed .and. test("aaaaaaaaaaaaaaaa",&
!!      &"*a*a*a*a*a*a*a*a*a*a*a*a*a*a*a*a*a*", .false.)
!!      allpassed=allpassed .and. test(&
!!      &"abc*abcd*abcde*abcdef*abcdefg*abcdefgh*abcdefghi*abcdefghij&
!!      &*abcdefghijk*abcdefghijkl*abcdefghijklm*abcdefghijklmn",&
!!      & "abc*abc*abc*abc*abc*abc*abc*abc*abc*abc*abc*abc*abc*abc&
!!      &*abc*abc*abc*",&
!!      &.false.)
!!      allpassed=allpassed .and. test(&
!!      &"abc*abcd*abcde*abcdef*abcdefg*abcdefgh*abcdefghi*abcdefghij&
!!      &*abcdefghijk*abcdefghijkl*abcdefghijklm*abcdefghijklmn",&
!!      &"abc*abc*abc*abc*abc*abc*abc*abc*abc*abc*abc*abc*",&
!!      &.true.)
!!      allpassed=allpassed .and. test("abc*abcd*abcd*abc*abcd",&
!!      &"abc*abc*abc*abc*abc", .false.)
!!      allpassed=allpassed .and. test( "abc*abcd*abcd*abc*abcd*abcd&
!!      &*abc*abcd*abc*abc*abcd", &
!!      &"abc*abc*abc*abc*abc*abc*abc*abc*abc*abc*abcd",&
!!      &.true.)
!!      allpassed=allpassed .and. test("abc",&
!!      &"********a********b********c********", .true.)
!!      allpassed=allpassed .and.&
!!      &test("********a********b********c********", "abc", .false.)
!!      allpassed=allpassed .and. &
!!      &test("abc", "********a********b********b********", .false.)
!!      allpassed=allpassed .and. test("*abc*", "***a*b*c***", .true.)
!!
!!      ! A case-insensitive algorithm test.
!!      ! allpassed=allpassed .and. test("mississippi", "*issip*PI", .true.)
!!     enddo
!!
!!     if (allpassed)then
!!        write(*,'(a)')"Passed",nReps
!!     else
!!        write(*,'(a)')"Failed"
!!     endif
!!    contains
!!    ! This is a test program for wildcard matching routines.
!!    ! It can be used either to test a single routine for correctness,
!!    ! or to compare the timings of two (or more) different wildcard
!!    ! matching routines.
!!    !
!!    function test(tame, wild, bExpectedResult) result(bpassed)
!!    use fpm_strings, only : glob
!!       character(len=*) :: tame
!!       character(len=*) :: wild
!!       logical          :: bExpectedResult
!!       logical          :: bResult
!!       logical          :: bPassed
!!       bResult = .true.    ! We'll do "&=" cumulative checking.
!!       bPassed = .false.   ! Assume the worst.
!!       write(*,*)repeat('=',79)
!!       bResult = glob(tame, wild) ! Call a wildcard matching routine.
!!
!!       ! To assist correctness checking, output the two strings in any
!!       ! failing scenarios.
!!       if (bExpectedResult .eqv. bResult) then
!!          bPassed = .true.
!!          if(nReps == 1) write(*,*)"Passed match on ",tame," vs. ", wild
!!       else
!!          if(nReps == 1) write(*,*)"Failed match on ",tame," vs. ", wild
!!       endif
!!
!!    end function test
!!    end program demo_glob
!!
!!   Expected output
!!
!!
!!### REFERENCE
!!   The article "Matching Wildcards: An Empirical Way to Tame an Algorithm"
!!   in Dr Dobb's Journal, By Kirk J. Krauss, October 07, 2014
!!
function glob(tame,wild)

! @(#)fpm_strings::glob(3f): function compares text strings, one of which can have wildcards ('*' or '?').

logical                    :: glob       !! result of test
character(len=*)           :: tame       !! A string without wildcards to compare to the globbing expression
character(len=*)           :: wild       !! A (potentially) corresponding string with wildcards
character(len=len(tame)+1) :: tametext
character(len=len(wild)+1) :: wildtext
character(len=1),parameter :: NULL=char(0)
integer                    :: wlen
integer                    :: ti, wi
integer                    :: i
character(len=:),allocatable :: tbookmark, wbookmark
! These two values are set when we observe a wildcard character. They
! represent the locations, in the two strings, from which we start once we've observed it.
   tametext=tame//NULL
   wildtext=wild//NULL
   tbookmark = NULL
   wbookmark = NULL
   wlen=len(wild)
   wi=1
   ti=1
   do                                            ! Walk the text strings one character at a time.
      if(wildtext(wi:wi) == '*')then             ! How do you match a unique text string?
         do i=wi,wlen                            ! Easy: unique up on it!
            if(wildtext(wi:wi).eq.'*')then
               wi=wi+1
            else
               exit
            endif
         enddo
         if(wildtext(wi:wi).eq.NULL) then        ! "x" matches "*"
            glob=.true.
            return
         endif
         if(wildtext(wi:wi) .ne. '?') then
            ! Fast-forward to next possible match.
            do while (tametext(ti:ti) .ne. wildtext(wi:wi))
               ti=ti+1
               if (tametext(ti:ti).eq.NULL)then
                  glob=.false.
                  return                         ! "x" doesn't match "*y*"
               endif
            enddo
         endif
         wbookmark = wildtext(wi:)
         tbookmark = tametext(ti:)
      elseif(tametext(ti:ti) .ne. wildtext(wi:wi) .and. wildtext(wi:wi) .ne. '?') then
         ! Got a non-match. If we've set our bookmarks, back up to one or both of them and retry.
         if(wbookmark.ne.NULL) then
            if(wildtext(wi:).ne. wbookmark) then
               wildtext = wbookmark;
               wlen=len_trim(wbookmark)
               wi=1
               ! Don't go this far back again.
               if (tametext(ti:ti) .ne. wildtext(wi:wi)) then
                  tbookmark=tbookmark(2:)
                  tametext = tbookmark
                  ti=1
                  cycle                          ! "xy" matches "*y"
               else
                  wi=wi+1
               endif
            endif
            if (tametext(ti:ti).ne.NULL) then
               ti=ti+1
               cycle                             ! "mississippi" matches "*sip*"
            endif
         endif
         glob=.false.
         return                                  ! "xy" doesn't match "x"
      endif
      ti=ti+1
      wi=wi+1
      if (tametext(ti:ti).eq.NULL) then          ! How do you match a tame text string?
         if(wildtext(wi:wi).ne.NULL)then
            do while (wildtext(wi:wi) == '*')    ! The tame way: unique up on it!
               wi=wi+1                           ! "x" matches "x*"
               if(wildtext(wi:wi).eq.NULL)exit
            enddo
         endif
         if (wildtext(wi:wi).eq.NULL)then
            glob=.true.
            return                               ! "x" matches "x"
         endif
         glob=.false.
         return                                  ! "x" doesn't match "xy"
      endif
   enddo
end function glob

!> Returns the length of the string representation of 'i'
pure integer function str_int_len(i) result(sz)
integer, intent(in) :: i
integer, parameter :: MAX_STR = 100
character(MAX_STR) :: s
! If 's' is too short (MAX_STR too small), Fortran will abort with:
! "Fortran runtime error: End of record"
write(s, '(i0)') i
sz = len_trim(s)
end function

!> Converts integer "i" to string
pure function str_int(i) result(s)
integer, intent(in) :: i
character(len=str_int_len(i)) :: s
write(s, '(i0)') i
end function

!> Returns the length of the string representation of 'i'
pure integer function str_int64_len(i) result(sz)
integer(int64), intent(in) :: i
integer, parameter :: MAX_STR = 100
character(MAX_STR) :: s
! If 's' is too short (MAX_STR too small), Fortran will abort with:
! "Fortran runtime error: End of record"
write(s, '(i0)') i
sz = len_trim(s)
end function

!> Converts integer "i" to string
pure function str_int64(i) result(s)
integer(int64), intent(in) :: i
character(len=str_int64_len(i)) :: s
write(s, '(i0)') i
end function

!> Returns the length of the string representation of 'l'
pure integer function str_logical_len(l) result(sz)
logical, intent(in) :: l
if (l) then
    sz = 6
else
    sz = 7
end if
end function

!> Converts logical "l" to string
pure function str_logical(l) result(s)
logical, intent(in) :: l
character(len=str_logical_len(l)) :: s
if (l) then
    s = ".true."
else
    s = ".false."
end if
end function

<<<<<<< HEAD
!>
!!### NAME
!!   notabs(3f) - [fpm_strings:NONALPHA] expand tab characters
!!   (LICENSE:PD)
!!
!!### SYNOPSIS
!!
!!    subroutine notabs(INSTR,OUTSTR,ILEN)
!!
!!     character(len=*),intent=(in)  :: INSTR
!!     character(len=*),intent=(out) :: OUTSTR
!!     integer,intent=(out)          :: ILEN
!!
!!### DESCRIPTION
!!   NOTABS() converts tabs in INSTR to spaces in OUTSTR while maintaining
!!   columns. It assumes a tab is set every 8 characters. Trailing spaces
!!   are removed.
!!
!!   In addition, trailing carriage returns and line feeds are removed
!!   (they are usually a problem created by going to and from MSWindows).
!!
!!   What are some reasons for removing tab characters from an input line?
!!   Some Fortran compilers have problems with tabs, as tabs are not
!!   part of the Fortran character set. Some editors and printers will
!!   have problems with tabs. It is often useful to expand tabs in input
!!   files to simplify further processing such as tokenizing an input line.
!!
!!### OPTIONS
!!     instr     Input line to remove tabs from
!!
!!### RESULTS
!!     outstr    Output string with tabs expanded. Assumed to be of sufficient
!!               length
!!     ilen      Significant length of returned string
!!
!!### EXAMPLES
!!
!!   Sample program:
!!
!!    program demo_notabs
!!
!!    !  test filter to remove tabs and trailing white space from input
!!    !  on files up to 1024 characters wide
!!    use fpm_strings, only : notabs
!!    character(len=1024) :: in,out
!!    integer             :: ios,iout
!!       do
!!          read(*,'(A)',iostat=ios)in
!!          if(ios /= 0) exit
!!          call notabs(in,out,iout)
!!          write(*,'(a)')out(:iout)
!!       enddo
!!    end program demo_notabs
!!
!!### SEE ALSO
!!   GNU/Unix commands expand(1) and unexpand(1)
!!
!!### AUTHOR
!!   John S. Urban
!!
!!### LICENSE
!!   Public Domain
elemental impure subroutine notabs(instr,outstr,ilen)

! ident_31="@(#)fpm_strings::notabs(3f): convert tabs to spaces while maintaining columns, remove CRLF chars"

character(len=*),intent(in)   :: instr        ! input line to scan for tab characters
character(len=*),intent(out)  :: outstr       ! tab-expanded version of INSTR produced
integer,intent(out)           :: ilen         ! column position of last character put into output string
                                              ! that is, ILEN holds the position of the last non-blank character in OUTSTR
!===================================================================================================================================
integer,parameter             :: tabsize=8    ! assume a tab stop is set every 8th column
integer                       :: ipos         ! position in OUTSTR to put next character of INSTR
integer                       :: lenin        ! length of input string trimmed of trailing spaces
integer                       :: lenout       ! number of characters output string can hold
integer                       :: istep        ! counter that advances thru input string INSTR one character at a time
character(len=1)              :: c            ! character in input line being processed
integer                       :: iade         ! ADE (ASCII Decimal Equivalent) of character being tested
!===================================================================================================================================
   ipos=1                                     ! where to put next character in output string OUTSTR
   lenin=len_trim(instr( 1:len(instr) ))      ! length of INSTR trimmed of trailing spaces
   lenout=len(outstr)                         ! number of characters output string OUTSTR can hold
   outstr=" "                                 ! this SHOULD blank-fill string, a buggy machine required a loop to set all characters
!===================================================================================================================================
      SCAN_LINE: do istep=1,lenin             ! look through input string one character at a time
         c=instr(istep:istep)                 ! get next character
         iade=ichar(c)                        ! get ADE of the character
         EXPAND_TABS : select case (iade)     ! take different actions depending on which character was found
         case(9)                              ! test if character is a tab and move pointer out to appropriate column
            ipos = ipos + (tabsize - (mod(ipos-1,tabsize)))
         case(10,13)                          ! convert carriage-return and new-line to space ,typically to handle DOS-format files
            ipos=ipos+1
         case default                         ! c is anything else other than a tab,newline,or return  insert it in output string
            if(ipos > lenout)then
               write(stderr,*)"*notabs* output string overflow"
               exit
            else
               outstr(ipos:ipos)=c
               ipos=ipos+1
            endif
         end select EXPAND_TABS
      enddo SCAN_LINE
!===================================================================================================================================
      ipos=min(ipos,lenout)                   ! tabs or newline or return characters or last character might have gone too far
      ilen=len_trim(outstr(:ipos))            ! trim trailing spaces
!===================================================================================================================================
end subroutine notabs
=======
!> Returns string with special characters replaced with an underscore.
!! For now, only a hyphen is treated as a special character, but this can be
!! expanded to other characters if needed.
pure function to_fortran_name(string) result(res)
    character(*), intent(in) :: string
    character(len(string)) :: res
    character, parameter :: SPECIAL_CHARACTERS(*) = ['-']
    res = replace(string, SPECIAL_CHARACTERS, '_')
end function to_fortran_name

function is_fortran_name(line) result (lout)
! determine if a string is a valid Fortran name ignoring trailing spaces
! (but not leading spaces)
    character(len=*),parameter   :: int='0123456789'
    character(len=*),parameter   :: lower='abcdefghijklmnopqrstuvwxyz'
    character(len=*),parameter   :: upper='ABCDEFGHIJKLMNOPQRSTUVWXYZ'
    character(len=*),parameter   :: allowed=upper//lower//int//'_'
    character(len=*),intent(in)  :: line
    character(len=:),allocatable :: name
    logical                      :: lout
        name=trim(line)
        if(len(name).ne.0)then
            lout = .true.                                  &
             & .and. verify(name(1:1), lower//upper) == 0  &
             & .and. verify(name,allowed) == 0             &
             & .and. len(name) <= 63
        else
            lout = .false.
        endif
    end function is_fortran_name
>>>>>>> 87271c5a

end module fpm_strings<|MERGE_RESOLUTION|>--- conflicted
+++ resolved
@@ -20,13 +20,9 @@
 !! - [[STRING_ARRAY_CONTAINS]]  Check if array of **TYPE(STRING_T)** matches a particular **CHARACTER** string
 !! - **OPERATOR(.IN.)**  Check if array of **TYPE(STRING_T)** matches a particular **CHARACTER** string
 !! - [[GLOB]]  function compares text strings, one of which can have wildcards ('*' or '?').
-<<<<<<< HEAD
 !!### Whitespace
-=======
 !! - [[IS_FORTRAN_NAME]]  determine whether a string is an acceptable Fortran entity name
 !! - [[TO_FORTRAN_NAME]]  replace allowed special but unusuable characters in names with underscore
-!!### Miscellaneous
->>>>>>> 87271c5a
 !! - [[LEN_TRIM]]  Determine total trimmed length of **STRING_T** array
 !! - [[NOTABS]]  Expand tab characters assuming a tab space every eight characters
 !!### Miscellaneous
@@ -933,7 +929,6 @@
 end if
 end function
 
-<<<<<<< HEAD
 !>
 !!### NAME
 !!   notabs(3f) - [fpm_strings:NONALPHA] expand tab characters
@@ -1004,7 +999,7 @@
 character(len=*),intent(out)  :: outstr       ! tab-expanded version of INSTR produced
 integer,intent(out)           :: ilen         ! column position of last character put into output string
                                               ! that is, ILEN holds the position of the last non-blank character in OUTSTR
-!===================================================================================================================================
+!
 integer,parameter             :: tabsize=8    ! assume a tab stop is set every 8th column
 integer                       :: ipos         ! position in OUTSTR to put next character of INSTR
 integer                       :: lenin        ! length of input string trimmed of trailing spaces
@@ -1012,12 +1007,12 @@
 integer                       :: istep        ! counter that advances thru input string INSTR one character at a time
 character(len=1)              :: c            ! character in input line being processed
 integer                       :: iade         ! ADE (ASCII Decimal Equivalent) of character being tested
-!===================================================================================================================================
+!
    ipos=1                                     ! where to put next character in output string OUTSTR
    lenin=len_trim(instr( 1:len(instr) ))      ! length of INSTR trimmed of trailing spaces
    lenout=len(outstr)                         ! number of characters output string OUTSTR can hold
    outstr=" "                                 ! this SHOULD blank-fill string, a buggy machine required a loop to set all characters
-!===================================================================================================================================
+!
       SCAN_LINE: do istep=1,lenin             ! look through input string one character at a time
          c=instr(istep:istep)                 ! get next character
          iade=ichar(c)                        ! get ADE of the character
@@ -1036,12 +1031,12 @@
             endif
          end select EXPAND_TABS
       enddo SCAN_LINE
-!===================================================================================================================================
+!
       ipos=min(ipos,lenout)                   ! tabs or newline or return characters or last character might have gone too far
       ilen=len_trim(outstr(:ipos))            ! trim trailing spaces
-!===================================================================================================================================
+!
 end subroutine notabs
-=======
+
 !> Returns string with special characters replaced with an underscore.
 !! For now, only a hyphen is treated as a special character, but this can be
 !! expanded to other characters if needed.
@@ -1072,6 +1067,5 @@
             lout = .false.
         endif
     end function is_fortran_name
->>>>>>> 87271c5a
 
 end module fpm_strings