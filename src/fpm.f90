module fpm
use fpm_strings, only: string_t, operator(.in.), glob, join, string_cat, fnv_1a
use fpm_backend, only: build_package
use fpm_command_line, only: fpm_build_settings, fpm_new_settings, &
                      fpm_run_settings, fpm_install_settings, fpm_test_settings
use fpm_dependency, only : new_dependency_tree
use fpm_environment, only: run, get_env
use fpm_filesystem, only: is_dir, join_path, number_of_rows, list_files, exists, basename, filewrite, mkdir
use fpm_model, only: fpm_model_t, srcfile_t, show_model, &
                    FPM_SCOPE_UNKNOWN, FPM_SCOPE_LIB, FPM_SCOPE_DEP, &
                    FPM_SCOPE_APP, FPM_SCOPE_EXAMPLE, FPM_SCOPE_TEST
use fpm_compiler, only: new_compiler, new_archiver


use fpm_sources, only: add_executable_sources, add_sources_from_dir
use fpm_targets, only: targets_from_sources, resolve_module_dependencies, &
                        resolve_target_linking, build_target_t, build_target_ptr, &
                        FPM_TARGET_EXECUTABLE, FPM_TARGET_ARCHIVE
use fpm_manifest, only : get_package_data, package_config_t
use fpm_error, only : error_t, fatal_error, fpm_stop
use,intrinsic :: iso_fortran_env, only : stdin=>input_unit,   &
                                       & stdout=>output_unit, &
                                       & stderr=>error_unit
implicit none
private
public :: cmd_build, cmd_run
public :: build_model, check_modules_for_duplicates

contains


subroutine build_model(model, settings, package, error)
    ! Constructs a valid fpm model from command line settings and toml manifest
    !
    type(fpm_model_t), intent(out) :: model
    type(fpm_build_settings), intent(in) :: settings
    type(package_config_t), intent(in) :: package
    type(error_t), allocatable, intent(out) :: error

    integer :: i, j
    type(package_config_t) :: dependency
    character(len=:), allocatable :: manifest, lib_dir, flags

    logical :: duplicates_found = .false.
    type(string_t) :: include_dir
    character(len=16) :: build_name

    model%package_name = package%name

    allocate(model%include_dirs(0))
    allocate(model%link_libraries(0))
    allocate(model%external_modules(0))

    call new_dependency_tree(model%deps, cache=join_path("build", "cache.toml"))
    call model%deps%add(package, error)
    if (allocated(error)) return

<<<<<<< HEAD
    call new_compiler(model%compiler, settings%compiler)
    call new_archiver(model%archiver)

    if (settings%flag == '') then
        flags = model%compiler%get_default_flags(settings%profile == "release")
=======
    ! build/ directory should now exist
    if (.not.exists("build/.gitignore")) then
      call filewrite(join_path("build", ".gitignore"),["*"])
    end if

    if(settings%compiler.eq.'')then
        model%fortran_compiler = 'gfortran'
>>>>>>> d72d9539
    else
        flags = settings%flag
        select case(settings%profile)
        case("release", "debug")
            flags = flags // model%compiler%get_default_flags(settings%profile == "release")
        end select
    end if

    write(build_name, '(z16.16)') fnv_1a(flags)

    if (model%compiler%is_unknown()) then
        write(*, '(*(a:,1x))') &
            "<WARN>", "Unknown compiler", model%compiler%fc, "requested!", &
            "Defaults for this compiler might be incorrect"
    end if
    model%output_directory = join_path('build',basename(model%compiler%fc)//'_'//build_name)

    model%fortran_compile_flags = flags // " " // &
        & model%compiler%get_module_flag(join_path(model%output_directory, model%package_name))

    allocate(model%packages(model%deps%ndep))

    ! Add sources from executable directories
    if (is_dir('app') .and. package%build%auto_executables) then
        call add_sources_from_dir(model%packages(1)%sources,'app', FPM_SCOPE_APP, &
                                   with_executables=.true., error=error)

        if (allocated(error)) then
            return
        end if

    end if
    if (is_dir('example') .and. package%build%auto_examples) then
        call add_sources_from_dir(model%packages(1)%sources,'example', FPM_SCOPE_EXAMPLE, &
                                   with_executables=.true., error=error)

        if (allocated(error)) then
            return
        end if

    end if
    if (is_dir('test') .and. package%build%auto_tests) then
        call add_sources_from_dir(model%packages(1)%sources,'test', FPM_SCOPE_TEST, &
                                   with_executables=.true., error=error)

        if (allocated(error)) then
            return
        endif

    end if
    if (allocated(package%executable)) then
        call add_executable_sources(model%packages(1)%sources, package%executable, FPM_SCOPE_APP, &
                                     auto_discover=package%build%auto_executables, &
                                     error=error)

        if (allocated(error)) then
            return
        end if

    end if
    if (allocated(package%example)) then
        call add_executable_sources(model%packages(1)%sources, package%example, FPM_SCOPE_EXAMPLE, &
                                     auto_discover=package%build%auto_examples, &
                                     error=error)

        if (allocated(error)) then
            return
        end if

    end if
    if (allocated(package%test)) then
        call add_executable_sources(model%packages(1)%sources, package%test, FPM_SCOPE_TEST, &
                                     auto_discover=package%build%auto_tests, &
                                     error=error)

        if (allocated(error)) then
            return
        endif

    endif

    do i = 1, model%deps%ndep
        associate(dep => model%deps%dep(i))
            manifest = join_path(dep%proj_dir, "fpm.toml")

            call get_package_data(dependency, manifest, error, &
                apply_defaults=.true.)
            if (allocated(error)) exit

            model%packages(i)%name = dependency%name
            if (.not.allocated(model%packages(i)%sources)) allocate(model%packages(i)%sources(0))

            if (allocated(dependency%library)) then

                if (allocated(dependency%library%source_dir)) then
                    lib_dir = join_path(dep%proj_dir, dependency%library%source_dir)
                    if (is_dir(lib_dir)) then
                        call add_sources_from_dir(model%packages(i)%sources, lib_dir, FPM_SCOPE_LIB, &
                            error=error)
                        if (allocated(error)) exit
                    end if
                end if

                if (allocated(dependency%library%include_dir)) then
                    do j=1,size(dependency%library%include_dir)
                        include_dir%s = join_path(dep%proj_dir, dependency%library%include_dir(j)%s)
                        if (is_dir(include_dir%s)) then
                            model%include_dirs = [model%include_dirs, include_dir]
                        end if
                    end do
                end if

            end if

            if (allocated(dependency%build%link)) then
                model%link_libraries = [model%link_libraries, dependency%build%link]
            end if

            if (allocated(dependency%build%external_modules)) then
                model%external_modules = [model%external_modules, dependency%build%external_modules]
            end if
        end associate
    end do
    if (allocated(error)) return

    if (settings%verbose) then
        write(*,*)'<INFO> BUILD_NAME: ',build_name
        write(*,*)'<INFO> COMPILER:  ',model%compiler%fc
        write(*,*)'<INFO> C COMPILER:  ',model%compiler%cc
        write(*,*)'<INFO> COMPILER OPTIONS:  ', model%fortran_compile_flags
        write(*,*)'<INFO> INCLUDE DIRECTORIES:  [', string_cat(model%include_dirs,','),']'
     end if

    ! Check for duplicate modules
    call check_modules_for_duplicates(model, duplicates_found)
    if (duplicates_found) then
        call fpm_stop(1,'*build_model*:Error: One or more duplicate module names found.')
    end if
end subroutine build_model

! Check for duplicate modules
subroutine check_modules_for_duplicates(model, duplicates_found)
    type(fpm_model_t), intent(in) :: model
    integer :: maxsize
    integer :: i,j,k,l,m,modi
    type(string_t), allocatable :: modules(:)
    logical :: duplicates_found
    ! Initialise the size of array
    maxsize = 0
    ! Get number of modules provided by each source file of every package
    do i=1,size(model%packages)
      do j=1,size(model%packages(i)%sources)
        if (allocated(model%packages(i)%sources(j)%modules_provided)) then
          maxsize = maxsize + size(model%packages(i)%sources(j)%modules_provided)
        end if
      end do
    end do
    ! Allocate array to contain distinct names of modules
    allocate(modules(maxsize))

    ! Initialise index to point at start of the newly allocated array
    modi = 1

    ! Loop through modules provided by each source file of every package
    ! Add it to the array if it is not already there
    ! Otherwise print out warning about duplicates
    do k=1,size(model%packages)
      do l=1,size(model%packages(k)%sources)
        if (allocated(model%packages(k)%sources(l)%modules_provided)) then
          do m=1,size(model%packages(k)%sources(l)%modules_provided)
            if (model%packages(k)%sources(l)%modules_provided(m)%s.in.modules(:modi-1)) then
              write(stderr, *) "Warning: Module ",model%packages(k)%sources(l)%modules_provided(m)%s, &
                " in ",model%packages(k)%sources(l)%file_name," is a duplicate"
              duplicates_found = .true.
            else
              modules(modi) = model%packages(k)%sources(l)%modules_provided(m)
              modi = modi + 1
            end if
          end do
        end if
      end do
    end do
end subroutine check_modules_for_duplicates

subroutine cmd_build(settings)
type(fpm_build_settings), intent(in) :: settings
type(package_config_t) :: package
type(fpm_model_t) :: model
type(build_target_ptr), allocatable :: targets(:)
type(error_t), allocatable :: error

integer :: i

call get_package_data(package, "fpm.toml", error, apply_defaults=.true.)
if (allocated(error)) then
    call fpm_stop(1,'*cmd_build*:package error:'//error%message)
end if

call build_model(model, settings, package, error)
if (allocated(error)) then
    call fpm_stop(1,'*cmd_build*:model error:'//error%message)
end if

call targets_from_sources(targets,model,error)
if (allocated(error)) then
    call fpm_stop(1,'*cmd_build*:target error:'//error%message)
end if

if(settings%list)then
    do i=1,size(targets)
        write(stderr,*) targets(i)%ptr%output_file
    enddo
else if (settings%show_model) then
    call show_model(model)
else
    call build_package(targets,model)
endif

end subroutine

subroutine cmd_run(settings,test)
    class(fpm_run_settings), intent(in) :: settings
    logical, intent(in) :: test

    integer :: i, j, col_width
    logical :: found(size(settings%name))
    type(error_t), allocatable :: error
    type(package_config_t) :: package
    type(fpm_model_t) :: model
    type(build_target_ptr), allocatable :: targets(:)
    type(string_t) :: exe_cmd
    type(string_t), allocatable :: executables(:)
    type(build_target_t), pointer :: exe_target
    type(srcfile_t), pointer :: exe_source
    integer :: run_scope
    integer, allocatable :: stat(:)
    character(len=:),allocatable :: line
    logical :: toomany

    call get_package_data(package, "fpm.toml", error, apply_defaults=.true.)
    if (allocated(error)) then
        call fpm_stop(1, '*cmd_run*:package error:'//error%message)
    end if

    call build_model(model, settings%fpm_build_settings, package, error)
    if (allocated(error)) then
        call fpm_stop(1, '*cmd_run*:model error:'//error%message)
    end if

    call targets_from_sources(targets,model,error)
    if (allocated(error)) then
        call fpm_stop(1, '*cmd_run*:targets error:'//error%message)
    end if

    if (test) then
       run_scope = FPM_SCOPE_TEST
    else
       run_scope = merge(FPM_SCOPE_EXAMPLE, FPM_SCOPE_APP, settings%example)
    end if

    ! Enumerate executable targets to run
    col_width = -1
    found(:) = .false.
    allocate(executables(0))
    do i=1,size(targets)

        exe_target => targets(i)%ptr

        if (exe_target%target_type == FPM_TARGET_EXECUTABLE .and. &
             allocated(exe_target%dependencies)) then

            exe_source => exe_target%dependencies(1)%ptr%source

            if (exe_source%unit_scope == run_scope) then

                col_width = max(col_width,len(basename(exe_target%output_file))+2)

                if (size(settings%name) == 0) then

                    exe_cmd%s = exe_target%output_file
                    executables = [executables, exe_cmd]

                else

                    do j=1,size(settings%name)

                        if (glob(trim(exe_source%exe_name),trim(settings%name(j)))) then

                            found(j) = .true.
                            exe_cmd%s = exe_target%output_file
                            executables = [executables, exe_cmd]

                        end if

                    end do

                end if

            end if

        end if

    end do

    ! Check if any apps/tests were found
    if (col_width < 0) then
        if (test) then
            call fpm_stop(0,'No tests to run')
        else
            call fpm_stop(0,'No executables to run')
        end if
    end if

    ! Check all names are valid
    ! or no name and found more than one file
    toomany= size(settings%name).eq.0 .and. size(executables).gt.1
    if ( any(.not.found) &
    & .or. &
    & ( (toomany .and. .not.test) .or.  (toomany .and. settings%runner .ne. '') ) &
    & .and. &
    & .not.settings%list) then
        line=join(settings%name)
        if(line.ne.'.')then ! do not report these special strings
           if(any(.not.found))then
              write(stderr,'(A)',advance="no")'<ERROR>*cmd_run*:specified names '
              do j=1,size(settings%name)
                  if (.not.found(j)) write(stderr,'(A)',advance="no") '"'//trim(settings%name(j))//'" '
              end do
              write(stderr,'(A)') 'not found.'
              write(stderr,*)
           else if(settings%verbose)then
              write(stderr,'(A)',advance="yes")'<INFO>when more than one executable is available'
              write(stderr,'(A)',advance="yes")'      program names must be specified.'
           endif
        endif

        call compact_list_all()

        if(line.eq.'.' .or. line.eq.' ')then ! do not report these special strings
           call fpm_stop(0,'')
        else
           call fpm_stop(1,'')
        endif

    end if

    call build_package(targets,model)

    if (settings%list) then
         call compact_list()
    else

        allocate(stat(size(executables)))
        do i=1,size(executables)
            if (exists(executables(i)%s)) then
                if(settings%runner .ne. ' ')then
                    if(.not.allocated(settings%args))then
                       call run(settings%runner//' '//executables(i)%s, &
                             echo=settings%verbose, exitstat=stat(i))
                    else
                       call run(settings%runner//' '//executables(i)%s//" "//settings%args, &
                             echo=settings%verbose, exitstat=stat(i))
                    endif
                else
                    if(.not.allocated(settings%args))then
                       call run(executables(i)%s,echo=settings%verbose, exitstat=stat(i))
                    else
                       call run(executables(i)%s//" "//settings%args,echo=settings%verbose, &
                             exitstat=stat(i))
                    endif
                endif
            else
                call fpm_stop(1,'*cmd_run*:'//executables(i)%s//' not found')
            end if
        end do

        if (any(stat /= 0)) then
            do i=1,size(stat)
                if (stat(i) /= 0) then
                    write(stderr,'(*(g0:,1x))') '<ERROR> Execution failed for object "',basename(executables(i)%s),'"'
                end if
            end do
            call fpm_stop(1,'*cmd_run*:stopping due to failed executions')
        end if

    endif
    contains
    subroutine compact_list_all()
    integer, parameter :: LINE_WIDTH = 80
    integer :: i, j, nCol
        j = 1
        nCol = LINE_WIDTH/col_width
        write(stderr,*) 'Available names:'
        do i=1,size(targets)

            exe_target => targets(i)%ptr

            if (exe_target%target_type == FPM_TARGET_EXECUTABLE .and. &
                allocated(exe_target%dependencies)) then

                exe_source => exe_target%dependencies(1)%ptr%source

                if (exe_source%unit_scope == run_scope) then

                    write(stderr,'(A)',advance=(merge("yes","no ",modulo(j,nCol)==0))) &
                                        & [character(len=col_width) :: basename(exe_target%output_file)]
                    j = j + 1

                end if
            end if
        end do
        write(stderr,*)
    end subroutine compact_list_all

    subroutine compact_list()
    integer, parameter :: LINE_WIDTH = 80
    integer :: i, j, nCol
        j = 1
        nCol = LINE_WIDTH/col_width
        write(stderr,*) 'Matched names:'
        do i=1,size(executables)
            write(stderr,'(A)',advance=(merge("yes","no ",modulo(j,nCol)==0))) &
             & [character(len=col_width) :: basename(executables(i)%s)]
            j = j + 1
        enddo
        write(stderr,*)
    end subroutine compact_list

end subroutine cmd_run

end module fpm<|MERGE_RESOLUTION|>--- conflicted
+++ resolved
@@ -55,21 +55,16 @@
     call model%deps%add(package, error)
     if (allocated(error)) return
 
-<<<<<<< HEAD
-    call new_compiler(model%compiler, settings%compiler)
-    call new_archiver(model%archiver)
-
-    if (settings%flag == '') then
-        flags = model%compiler%get_default_flags(settings%profile == "release")
-=======
     ! build/ directory should now exist
     if (.not.exists("build/.gitignore")) then
       call filewrite(join_path("build", ".gitignore"),["*"])
     end if
 
-    if(settings%compiler.eq.'')then
-        model%fortran_compiler = 'gfortran'
->>>>>>> d72d9539
+    call new_compiler(model%compiler, settings%compiler)
+    call new_archiver(model%archiver)
+
+    if (settings%flag == '') then
+        flags = model%compiler%get_default_flags(settings%profile == "release")
     else
         flags = settings%flag
         select case(settings%profile)
