module fpm
use fpm_strings, only: string_t, operator(.in.), glob, join, string_cat
use fpm_backend, only: build_package
use fpm_command_line, only: fpm_build_settings, fpm_new_settings, &
                      fpm_run_settings, fpm_install_settings, fpm_test_settings
use fpm_dependency, only : new_dependency_tree
use fpm_environment, only: run, get_env, get_os_type
use fpm_filesystem, only: is_dir, join_path, number_of_rows, list_files, exists, basename
use fpm_model
use fpm_compiler, only: get_module_flags, is_unknown_compiler, get_default_c_compiler, &
                        get_archiver


use fpm_sources, only: add_executable_sources, add_sources_from_dir
use fpm_targets, only: targets_from_sources, resolve_module_dependencies, &
                        resolve_target_linking, build_target_t, build_target_ptr, &
                        FPM_TARGET_EXECUTABLE, FPM_TARGET_ARCHIVE
use fpm_manifest, only : get_package_data, package_config_t
use fpm_error, only : error_t, fatal_error, fpm_stop
use fpm_manifest_test, only : test_config_t
use,intrinsic :: iso_fortran_env, only : stdin=>input_unit,   &
                                       & stdout=>output_unit, &
                                       & stderr=>error_unit
use fpm_manifest_dependency, only: dependency_config_t
use fpm_manifest_profile, only: profile_config_t, find_profile, DEFAULT_COMPILER
use, intrinsic :: iso_fortran_env, only: error_unit
implicit none
private
public :: cmd_build, cmd_run
public :: build_model, check_modules_for_duplicates

contains


subroutine build_model(model, settings, package, error)
    ! Constructs a valid fpm model from command line settings and toml manifest
    !
    type(fpm_model_t), intent(out) :: model
    type(fpm_build_settings), intent(in) :: settings
    type(package_config_t), intent(in) :: package
    type(error_t), allocatable, intent(out) :: error

    integer :: i, j
    type(package_config_t) :: dependency
    type(profile_config_t) :: primary_pkg_profile, current_pkg_profile
    character(len=:), allocatable :: manifest, lib_dir, profile, compiler_flags, file_scope_flag

    logical :: duplicates_found = .false., profile_found
    type(string_t) :: include_dir

    model%package_name = package%name

    allocate(model%include_dirs(0))
    allocate(model%link_libraries(0))
    allocate(model%external_modules(0))

    call new_dependency_tree(model%deps, cache=join_path("build", "cache.toml"))
    call model%deps%add(package, error)
    if (allocated(error)) return

    if(settings%compiler.eq.'')then
        model%fortran_compiler = DEFAULT_COMPILER
    else
        model%fortran_compiler = settings%compiler
    endif

    allocate(model%packages(model%deps%ndep))

    ! Add sources from executable directories
    if (is_dir('app') .and. package%build%auto_executables) then
        call add_sources_from_dir(model%packages(1)%sources,'app', FPM_SCOPE_APP, &
                                   with_executables=.true., error=error)

        if (allocated(error)) then
            return
        end if

    end if
    if (is_dir('example') .and. package%build%auto_examples) then
        call add_sources_from_dir(model%packages(1)%sources,'example', FPM_SCOPE_EXAMPLE, &
                                   with_executables=.true., error=error)

        if (allocated(error)) then
            return
        end if

    end if
    if (is_dir('test') .and. package%build%auto_tests) then
        call add_sources_from_dir(model%packages(1)%sources,'test', FPM_SCOPE_TEST, &
                                   with_executables=.true., error=error)

        if (allocated(error)) then
            return
        endif

    end if
    if (allocated(package%executable)) then
        call add_executable_sources(model%packages(1)%sources, package%executable, FPM_SCOPE_APP, &
                                     auto_discover=package%build%auto_executables, &
                                     error=error)

        if (allocated(error)) then
            return
        end if

    end if
    if (allocated(package%example)) then
        call add_executable_sources(model%packages(1)%sources, package%example, FPM_SCOPE_EXAMPLE, &
                                     auto_discover=package%build%auto_examples, &
                                     error=error)

        if (allocated(error)) then
            return
        end if

    end if
    if (allocated(package%test)) then
        call add_executable_sources(model%packages(1)%sources, package%test, FPM_SCOPE_TEST, &
                                     auto_discover=package%build%auto_tests, &
                                     error=error)

        if (allocated(error)) then
            return
        endif

    endif

    do i = 1, model%deps%ndep
        associate(dep => model%deps%dep(i))
            manifest = join_path(dep%proj_dir, "fpm.toml")

            call get_package_data(dependency, manifest, error, &
                apply_defaults=.true., proj_dir=dep%proj_dir)
            if (allocated(error)) exit

            model%packages(i)%name = dependency%name
            model%packages(i)%profiles = dependency%profiles
            if (.not.allocated(model%packages(i)%sources)) allocate(model%packages(i)%sources(0))

            if (allocated(dependency%library)) then

                if (allocated(dependency%library%source_dir)) then
                    lib_dir = join_path(dep%proj_dir, dependency%library%source_dir)
                    if (is_dir(lib_dir)) then
                        call add_sources_from_dir(model%packages(i)%sources, lib_dir, FPM_SCOPE_LIB, &
                            error=error)
                        if (allocated(error)) exit
                    end if
                end if

                if (allocated(dependency%library%include_dir)) then
                    do j=1,size(dependency%library%include_dir)
                        include_dir%s = join_path(dep%proj_dir, dependency%library%include_dir(j)%s)
                        if (is_dir(include_dir%s)) then
                            model%include_dirs = [model%include_dirs, include_dir]
                        end if
                    end do
                end if

            end if

            if (allocated(dependency%build%link)) then
                model%link_libraries = [model%link_libraries, dependency%build%link]
            end if

            if (allocated(dependency%build%external_modules)) then
                model%external_modules = [model%external_modules, dependency%build%external_modules]
            end if
        end associate
    end do
    if (allocated(error)) return

    if (.not.(trim(settings%flag).eq.'')) then
        model%cmd_compile_flags = settings%flag
    else
        model%cmd_compile_flags = ''
    end if

    if (settings%verbose) then
        write(*,*)'<INFO> COMPILER:  ',settings%compiler
        write(*,*)'<INFO> C COMPILER:  ',model%c_compiler
        write(*,*)'<INFO> COMMAND LINE COMPILER OPTIONS:  ', model%cmd_compile_flags
        write(*,*)'<INFO> INCLUDE DIRECTORIES:  [', string_cat(model%include_dirs,','),']'
     end if

    ! Check for duplicate modules
    call check_modules_for_duplicates(model, duplicates_found)
    if (duplicates_found) then
<<<<<<< HEAD
        error stop 'Error: One or more duplicate module names found.'
    end if

    ! Compiler flags logic
    if(settings%profile.eq.'')then
        if (trim(settings%flag).eq.'') then
            profile = 'debug'
        end if
    else
        profile = settings%profile
    endif

    if (allocated(profile)) then
        do i=1,size(model%packages)
            associate(pkg => model%packages(i))
                if (allocated(pkg%profiles)) then
                    call find_profile(pkg%profiles, profile, model%fortran_compiler, &
                            & get_os_type(), profile_found, current_pkg_profile)
                    if (.not.profile_found .and. i.gt.1) then
                        current_pkg_profile = primary_pkg_profile
                    else if (i.eq.1) then
                        if (.not.profile_found) then
                          error stop 'Error: primary package does not have given profile.'
                        end if
                        primary_pkg_profile = current_pkg_profile
                    end if
                else
                    current_pkg_profile = primary_pkg_profile
                end if
                pkg%chosen_profile = current_pkg_profile
            end associate
        end do
    end if

    model%archiver = get_archiver()
    call get_default_c_compiler(model%fortran_compiler, model%c_compiler)
    model%c_compiler = get_env('FPM_C_COMPILER',model%c_compiler)

    if (is_unknown_compiler(model%fortran_compiler)) then
        write(*, '(*(a:,1x))') &
            "<WARN>", "Unknown compiler", model%fortran_compiler, "requested!", &
            "Defaults for this compiler might be incorrect"
=======
        call fpm_stop(1,'*build_model*:Error: One or more duplicate module names found.')
>>>>>>> 9e26b2d6
    end if

    do j=1,size(model%packages)
        associate(package=>model%packages(j), sources=>model%packages(j)%sources, profile=>model%packages(j)%chosen_profile)
            do i=1,size(sources)

                select case (sources(i)%unit_type)
                case (FPM_UNIT_MODULE,FPM_UNIT_SUBMODULE,FPM_UNIT_SUBPROGRAM,FPM_UNIT_CSOURCE)
                    file_scope_flag = get_file_scope_flags(sources(i), profile)
                    if (sources(i)%unit_type.eq.FPM_UNIT_CSOURCE) then
                        if (file_scope_flag.eq."") then
                            sources(i)%flags=model%cmd_compile_flags//" "//profile%c_flags
                        else
                            sources(i)%flags=model%cmd_compile_flags//" "//file_scope_flag
                        end if
                    else
                        if (file_scope_flag.eq."") then
                            sources(i)%flags=model%cmd_compile_flags//" "//profile%flags
                        else
                            sources(i)%flags=model%cmd_compile_flags//" "//file_scope_flag
                        end if
                    end if
                case (FPM_UNIT_PROGRAM)
                    file_scope_flag = get_file_scope_flags(sources(i), profile)
                    if (file_scope_flag.eq."") then
                        sources(i)%flags=model%cmd_compile_flags//" "//profile%flags
                    else
                        sources(i)%flags=model%cmd_compile_flags//" "//file_scope_flag
                    end if
                    sources(i)%link_time_flags=profile%link_time_flags
                end select
            end do
        end associate
    end do

    contains

    function get_file_scope_flags(source, profile) result(file_scope_flag)
        ! Try to match source%file_name in profile%file_scope_flags
        !
        !
        type(srcfile_t), intent(in) :: source
        type(profile_config_t), intent(in) :: profile

        character(:), allocatable :: file_scope_flag, current
        integer :: i

        file_scope_flag = ""

        if (allocated(profile%file_scope_flags)) then
            associate(fflags=>profile%file_scope_flags)
                do i=1,size(fflags)
                    if (source%file_name.eq.fflags(i)%file_name) then
                        file_scope_flag = fflags(i)%flags//" "
                    end if
                end do
            end associate
        end if
    end function get_file_scope_flags

end subroutine build_model

! Check for duplicate modules
subroutine check_modules_for_duplicates(model, duplicates_found)
    type(fpm_model_t), intent(in) :: model
    integer :: maxsize
    integer :: i,j,k,l,m,modi
    type(string_t), allocatable :: modules(:)
    logical :: duplicates_found
    ! Initialise the size of array
    maxsize = 0
    ! Get number of modules provided by each source file of every package
    do i=1,size(model%packages)
      do j=1,size(model%packages(i)%sources)
        if (allocated(model%packages(i)%sources(j)%modules_provided)) then
          maxsize = maxsize + size(model%packages(i)%sources(j)%modules_provided)
        end if
      end do
    end do
    ! Allocate array to contain distinct names of modules
    allocate(modules(maxsize))

    ! Initialise index to point at start of the newly allocated array
    modi = 1

    ! Loop through modules provided by each source file of every package
    ! Add it to the array if it is not already there
    ! Otherwise print out warning about duplicates
    do k=1,size(model%packages)
      do l=1,size(model%packages(k)%sources)
        if (allocated(model%packages(k)%sources(l)%modules_provided)) then
          do m=1,size(model%packages(k)%sources(l)%modules_provided)
            if (model%packages(k)%sources(l)%modules_provided(m)%s.in.modules(:modi-1)) then
              write(error_unit, *) "Warning: Module ",model%packages(k)%sources(l)%modules_provided(m)%s, &
                " in ",model%packages(k)%sources(l)%file_name," is a duplicate"
              duplicates_found = .true.
            else
              modules(modi) = model%packages(k)%sources(l)%modules_provided(m)
              modi = modi + 1
            end if
          end do
        end if
      end do
    end do
end subroutine check_modules_for_duplicates

subroutine cmd_build(settings)
type(fpm_build_settings), intent(in) :: settings
type(package_config_t) :: package
type(fpm_model_t) :: model
type(build_target_ptr), allocatable :: targets(:)
type(error_t), allocatable :: error
type(string_t), allocatable :: build_dirs(:)

integer :: i

call get_package_data(package, "fpm.toml", error, apply_defaults=.true.)
if (allocated(error)) then
    call fpm_stop(1,'*cmd_build*:package error:'//error%message)
end if

call build_model(model, settings, package, error)
if (allocated(error)) then
    call fpm_stop(1,'*cmd_build*:model error:'//error%message)
end if

call targets_from_sources(targets,model,error,build_dirs)
if (allocated(error)) then
    call fpm_stop(1,'*cmd_build*:target error:'//error%message)
end if

if(settings%list)then
    do i=1,size(targets)
        write(stderr,*) targets(i)%ptr%output_file
    enddo
else if (settings%show_model) then
    call show_model(model)
else
    call build_package(targets,model,build_dirs)
endif

end subroutine

subroutine cmd_run(settings,test)
    class(fpm_run_settings), intent(in) :: settings
    logical, intent(in) :: test

    integer :: i, j, col_width
    logical :: found(size(settings%name))
    type(error_t), allocatable :: error
    type(package_config_t) :: package
    type(fpm_model_t) :: model
    type(build_target_ptr), allocatable :: targets(:)
    type(string_t) :: exe_cmd
    type(string_t), allocatable :: executables(:)
    type(build_target_t), pointer :: exe_target
    type(srcfile_t), pointer :: exe_source
    type(string_t), allocatable :: build_dirs(:)
    integer :: run_scope
    integer, allocatable :: stat(:)
    character(len=:),allocatable :: line
    logical :: toomany

    call get_package_data(package, "fpm.toml", error, apply_defaults=.true.)
    if (allocated(error)) then
        call fpm_stop(1, '*cmd_run*:package error:'//error%message)
    end if

    call build_model(model, settings%fpm_build_settings, package, error)
    if (allocated(error)) then
        call fpm_stop(1, '*cmd_run*:model error:'//error%message)
    end if

    call targets_from_sources(targets,model,error,build_dirs)
    if (allocated(error)) then
        call fpm_stop(1, '*cmd_run*:targets error:'//error%message)
    end if

    if (test) then
       run_scope = FPM_SCOPE_TEST
    else
       run_scope = merge(FPM_SCOPE_EXAMPLE, FPM_SCOPE_APP, settings%example)
    end if

    ! Enumerate executable targets to run
    col_width = -1
    found(:) = .false.
    allocate(executables(0))
    do i=1,size(targets)

        exe_target => targets(i)%ptr

        if (exe_target%target_type == FPM_TARGET_EXECUTABLE .and. &
             allocated(exe_target%dependencies)) then

            exe_source => exe_target%dependencies(1)%ptr%source

            if (exe_source%unit_scope == run_scope) then

                col_width = max(col_width,len(basename(exe_target%output_file))+2)

                if (size(settings%name) == 0) then

                    exe_cmd%s = exe_target%output_file
                    executables = [executables, exe_cmd]

                else

                    do j=1,size(settings%name)

                        if (glob(trim(exe_source%exe_name),trim(settings%name(j)))) then

                            found(j) = .true.
                            exe_cmd%s = exe_target%output_file
                            executables = [executables, exe_cmd]

                        end if

                    end do

                end if

            end if

        end if

    end do

    ! Check if any apps/tests were found
    if (col_width < 0) then
        if (test) then
            call fpm_stop(0,'No tests to run')
        else
            call fpm_stop(0,'No executables to run')
        end if
    end if

    ! Check all names are valid
    ! or no name and found more than one file
    toomany= size(settings%name).eq.0 .and. size(executables).gt.1
    if ( any(.not.found) &
    & .or. &
    & ( (toomany .and. .not.test) .or.  (toomany .and. settings%runner .ne. '') ) &
    & .and. &
    & .not.settings%list) then
        line=join(settings%name)
        if(line.ne.'.')then ! do not report these special strings
           if(any(.not.found))then
              write(stderr,'(A)',advance="no")'<ERROR>*cmd_run*:specified names '
              do j=1,size(settings%name)
                  if (.not.found(j)) write(stderr,'(A)',advance="no") '"'//trim(settings%name(j))//'" '
              end do
              write(stderr,'(A)') 'not found.'
              write(stderr,*)
           else if(settings%verbose)then
              write(stderr,'(A)',advance="yes")'<INFO>when more than one executable is available'
              write(stderr,'(A)',advance="yes")'      program names must be specified.'
           endif
        endif

        call compact_list_all()

        if(line.eq.'.' .or. line.eq.' ')then ! do not report these special strings
           call fpm_stop(0,'')
        else
           call fpm_stop(1,'')
        endif

    end if

    call build_package(targets,model,build_dirs)

    if (settings%list) then
         call compact_list()
    else

        allocate(stat(size(executables)))
        do i=1,size(executables)
            if (exists(executables(i)%s)) then
                if(settings%runner .ne. ' ')then
                    if(.not.allocated(settings%args))then
                       call run(settings%runner//' '//executables(i)%s, &
                             echo=settings%verbose, exitstat=stat(i))
                    else
                       call run(settings%runner//' '//executables(i)%s//" "//settings%args, &
                             echo=settings%verbose, exitstat=stat(i))
                    endif
                else
                    if(.not.allocated(settings%args))then
                       call run(executables(i)%s,echo=settings%verbose, exitstat=stat(i))
                    else
                       call run(executables(i)%s//" "//settings%args,echo=settings%verbose, &
                             exitstat=stat(i))
                    endif
                endif
            else
                call fpm_stop(1,'*cmd_run*:'//executables(i)%s//' not found')
            end if
        end do

        if (any(stat /= 0)) then
            do i=1,size(stat)
                if (stat(i) /= 0) then
                    write(stderr,'(*(g0:,1x))') '<ERROR> Execution failed for object "',basename(executables(i)%s),'"'
                end if
            end do
            call fpm_stop(1,'*cmd_run*:stopping due to failed executions')
        end if

    endif
    contains
    subroutine compact_list_all()
    integer, parameter :: LINE_WIDTH = 80
    integer :: i, j, nCol
        j = 1
        nCol = LINE_WIDTH/col_width
        write(stderr,*) 'Available names:'
        do i=1,size(targets)

            exe_target => targets(i)%ptr

            if (exe_target%target_type == FPM_TARGET_EXECUTABLE .and. &
                allocated(exe_target%dependencies)) then

                exe_source => exe_target%dependencies(1)%ptr%source

                if (exe_source%unit_scope == run_scope) then

                    write(stderr,'(A)',advance=(merge("yes","no ",modulo(j,nCol)==0))) &
                                        & [character(len=col_width) :: basename(exe_target%output_file)]
                    j = j + 1

                end if
            end if
        end do
        write(stderr,*)
    end subroutine compact_list_all

    subroutine compact_list()
    integer, parameter :: LINE_WIDTH = 80
    integer :: i, j, nCol
        j = 1
        nCol = LINE_WIDTH/col_width
        write(stderr,*) 'Matched names:'
        do i=1,size(executables)
            write(stderr,'(A)',advance=(merge("yes","no ",modulo(j,nCol)==0))) &
             & [character(len=col_width) :: basename(executables(i)%s)]
            j = j + 1
        enddo
        write(stderr,*)
    end subroutine compact_list

end subroutine cmd_run

end module fpm<|MERGE_RESOLUTION|>--- conflicted
+++ resolved
@@ -186,8 +186,7 @@
     ! Check for duplicate modules
     call check_modules_for_duplicates(model, duplicates_found)
     if (duplicates_found) then
-<<<<<<< HEAD
-        error stop 'Error: One or more duplicate module names found.'
+        call fpm_stop(1,'*build_model*:Error: One or more duplicate module names found.')
     end if
 
     ! Compiler flags logic
@@ -229,9 +228,6 @@
         write(*, '(*(a:,1x))') &
             "<WARN>", "Unknown compiler", model%fortran_compiler, "requested!", &
             "Defaults for this compiler might be incorrect"
-=======
-        call fpm_stop(1,'*build_model*:Error: One or more duplicate module names found.')
->>>>>>> 9e26b2d6
     end if
 
     do j=1,size(model%packages)
