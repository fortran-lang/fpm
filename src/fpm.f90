module fpm
use fpm_strings, only: string_t, operator(.in.), glob, join, string_cat
use fpm_backend, only: build_package
use fpm_command_line, only: fpm_build_settings, fpm_new_settings, &
                      fpm_run_settings, fpm_install_settings, fpm_test_settings
use fpm_dependency, only : new_dependency_tree
<<<<<<< HEAD
use fpm_environment, only: run, get_env, get_archiver, get_os_type
=======
use fpm_environment, only: run, get_env
>>>>>>> e6688d07
use fpm_filesystem, only: is_dir, join_path, number_of_rows, list_files, exists, basename
use fpm_model, only: fpm_model_t, srcfile_t, show_model, &
                    FPM_SCOPE_UNKNOWN, FPM_SCOPE_LIB, FPM_SCOPE_DEP, &
                    FPM_SCOPE_APP, FPM_SCOPE_EXAMPLE, FPM_SCOPE_TEST
use fpm_compiler, only: get_module_flags, is_unknown_compiler, get_default_c_compiler, &
                        get_archiver


use fpm_sources, only: add_executable_sources, add_sources_from_dir
use fpm_targets, only: targets_from_sources, resolve_module_dependencies, &
                        resolve_target_linking, build_target_t, build_target_ptr, &
                        FPM_TARGET_EXECUTABLE, FPM_TARGET_ARCHIVE
use fpm_manifest, only : get_package_data, package_config_t
use fpm_error, only : error_t, fatal_error
use fpm_manifest_test, only : test_config_t
use,intrinsic :: iso_fortran_env, only : stdin=>input_unit,   &
                                       & stdout=>output_unit, &
                                       & stderr=>error_unit
use fpm_manifest_dependency, only: dependency_config_t
use fpm_manifest_profile, only: profile_config_t, find_profile, DEFAULT_COMPILER
use, intrinsic :: iso_fortran_env, only: error_unit
implicit none
private
public :: cmd_build, cmd_run
public :: build_model, check_modules_for_duplicates

contains


subroutine build_model(model, settings, package, error)
    ! Constructs a valid fpm model from command line settings and toml manifest
    !
    type(fpm_model_t), intent(out) :: model
    type(fpm_build_settings), intent(in) :: settings
    type(package_config_t), intent(in) :: package
    type(error_t), allocatable, intent(out) :: error

    integer :: i, j
    type(package_config_t) :: dependency
    character(len=:), allocatable :: manifest, lib_dir, profile, compiler_flags

    logical :: duplicates_found = .false.
    type(string_t) :: include_dir

    model%package_name = package%name

    allocate(model%include_dirs(0))
    allocate(model%link_libraries(0))
    allocate(model%external_modules(0))

    call new_dependency_tree(model%deps, cache=join_path("build", "cache.toml"))
    call model%deps%add(package, error)
    if (allocated(error)) return

    if(settings%compiler.eq.'')then
        model%fortran_compiler = DEFAULT_COMPILER
    else
        model%fortran_compiler = settings%compiler
    endif

    if(settings%profile.eq.'')then
      if (trim(settings%flag).eq.'') then
        profile = 'debug'
      end if
    else
      profile = settings%profile
    endif
    if (allocated(package%profiles).and.allocated(profile)) then
      call find_profile(package%profiles, profile, model%fortran_compiler, get_os_type(), compiler_flags)
      print *,"found profile has the following flags: "//compiler_flags
    end if
    model%archiver = get_archiver()
    call get_default_c_compiler(model%fortran_compiler, model%c_compiler)
    model%c_compiler = get_env('FPM_C_COMPILER',model%c_compiler)

    if (is_unknown_compiler(model%fortran_compiler)) then
        write(*, '(*(a:,1x))') &
            "<WARN>", "Unknown compiler", model%fortran_compiler, "requested!", &
            "Defaults for this compiler might be incorrect"
    end if
    model%output_directory = join_path('build',basename(model%fortran_compiler)//'_'//settings%build_name)

    call get_module_flags(model%fortran_compiler, &
        & join_path(model%output_directory,model%package_name), &
        & model%fortran_compile_flags)
    if (allocated(compiler_flags)) then
      model%fortran_compile_flags = " "//compiler_flags // settings%flag // model%fortran_compile_flags
    else
      model%fortran_compile_flags = settings%flag // model%fortran_compile_flags
    end if

    allocate(model%packages(model%deps%ndep))

    ! Add sources from executable directories
    if (is_dir('app') .and. package%build%auto_executables) then
        call add_sources_from_dir(model%packages(1)%sources,'app', FPM_SCOPE_APP, &
                                   with_executables=.true., error=error)

        if (allocated(error)) then
            return
        end if

    end if
    if (is_dir('example') .and. package%build%auto_examples) then
        call add_sources_from_dir(model%packages(1)%sources,'example', FPM_SCOPE_EXAMPLE, &
                                   with_executables=.true., error=error)

        if (allocated(error)) then
            return
        end if

    end if
    if (is_dir('test') .and. package%build%auto_tests) then
        call add_sources_from_dir(model%packages(1)%sources,'test', FPM_SCOPE_TEST, &
                                   with_executables=.true., error=error)

        if (allocated(error)) then
            return
        endif

    end if
    if (allocated(package%executable)) then
        call add_executable_sources(model%packages(1)%sources, package%executable, FPM_SCOPE_APP, &
                                     auto_discover=package%build%auto_executables, &
                                     error=error)

        if (allocated(error)) then
            return
        end if

    end if
    if (allocated(package%example)) then
        call add_executable_sources(model%packages(1)%sources, package%example, FPM_SCOPE_EXAMPLE, &
                                     auto_discover=package%build%auto_examples, &
                                     error=error)

        if (allocated(error)) then
            return
        end if

    end if
    if (allocated(package%test)) then
        call add_executable_sources(model%packages(1)%sources, package%test, FPM_SCOPE_TEST, &
                                     auto_discover=package%build%auto_tests, &
                                     error=error)

        if (allocated(error)) then
            return
        endif

    endif

    do i = 1, model%deps%ndep
        associate(dep => model%deps%dep(i))
            manifest = join_path(dep%proj_dir, "fpm.toml")

            call get_package_data(dependency, manifest, error, &
                apply_defaults=.true.)
            if (allocated(error)) exit

            model%packages(i)%name = dependency%name
            if (.not.allocated(model%packages(i)%sources)) allocate(model%packages(i)%sources(0))

            if (allocated(dependency%library)) then

                if (allocated(dependency%library%source_dir)) then
                    lib_dir = join_path(dep%proj_dir, dependency%library%source_dir)
                    if (is_dir(lib_dir)) then
                        call add_sources_from_dir(model%packages(i)%sources, lib_dir, FPM_SCOPE_LIB, &
                            error=error)
                        if (allocated(error)) exit
                    end if
                end if

                if (allocated(dependency%library%include_dir)) then
                    do j=1,size(dependency%library%include_dir)
                        include_dir%s = join_path(dep%proj_dir, dependency%library%include_dir(j)%s)
                        if (is_dir(include_dir%s)) then
                            model%include_dirs = [model%include_dirs, include_dir]
                        end if
                    end do
                end if

            end if

            if (allocated(dependency%build%link)) then
                model%link_libraries = [model%link_libraries, dependency%build%link]
            end if

            if (allocated(dependency%build%external_modules)) then
                model%external_modules = [model%external_modules, dependency%build%external_modules]
            end if
        end associate
    end do
    if (allocated(error)) return

    if (settings%verbose) then
        write(*,*)'<INFO> BUILD_NAME: ',settings%build_name
        write(*,*)'<INFO> COMPILER:  ',settings%compiler
        write(*,*)'<INFO> C COMPILER:  ',model%c_compiler
        write(*,*)'<INFO> COMPILER OPTIONS:  ', model%fortran_compile_flags
        write(*,*)'<INFO> INCLUDE DIRECTORIES:  [', string_cat(model%include_dirs,','),']'
     end if

    ! Check for duplicate modules
    call check_modules_for_duplicates(model, duplicates_found)
    if (duplicates_found) then
      error stop 'Error: One or more duplicate module names found.'
    end if
end subroutine build_model

! Check for duplicate modules
subroutine check_modules_for_duplicates(model, duplicates_found)
    type(fpm_model_t), intent(in) :: model
    integer :: maxsize
    integer :: i,j,k,l,m,modi
    type(string_t), allocatable :: modules(:)
    logical :: duplicates_found
    ! Initialise the size of array
    maxsize = 0
    ! Get number of modules provided by each source file of every package
    do i=1,size(model%packages)
      do j=1,size(model%packages(i)%sources)
        if (allocated(model%packages(i)%sources(j)%modules_provided)) then
          maxsize = maxsize + size(model%packages(i)%sources(j)%modules_provided)
        end if
      end do
    end do
    ! Allocate array to contain distinct names of modules
    allocate(modules(maxsize))

    ! Initialise index to point at start of the newly allocated array
    modi = 1

    ! Loop through modules provided by each source file of every package
    ! Add it to the array if it is not already there
    ! Otherwise print out warning about duplicates
    do k=1,size(model%packages)
      do l=1,size(model%packages(k)%sources)
        if (allocated(model%packages(k)%sources(l)%modules_provided)) then
          do m=1,size(model%packages(k)%sources(l)%modules_provided)
            if (model%packages(k)%sources(l)%modules_provided(m)%s.in.modules(:modi-1)) then
              write(error_unit, *) "Warning: Module ",model%packages(k)%sources(l)%modules_provided(m)%s, &
                " in ",model%packages(k)%sources(l)%file_name," is a duplicate"
              duplicates_found = .true.
            else
              modules(modi) = model%packages(k)%sources(l)%modules_provided(m)
              modi = modi + 1
            end if
          end do
        end if
      end do
    end do
end subroutine check_modules_for_duplicates

subroutine cmd_build(settings)
type(fpm_build_settings), intent(in) :: settings
type(package_config_t) :: package
type(fpm_model_t) :: model
type(build_target_ptr), allocatable :: targets(:)
type(error_t), allocatable :: error

integer :: i

call get_package_data(package, "fpm.toml", error, apply_defaults=.true.)
if (allocated(error)) then
    print '(a)', error%message
    error stop 1
end if

call build_model(model, settings, package, error)
if (allocated(error)) then
    print '(a)', error%message
    error stop 1
end if

call targets_from_sources(targets,model,error)
if (allocated(error)) then
    print '(a)', error%message
    error stop 1
end if

if(settings%list)then
    do i=1,size(targets)
        write(stderr,*) targets(i)%ptr%output_file
    enddo
else if (settings%show_model) then
    call show_model(model)
else
    call build_package(targets,model)
endif

end subroutine

subroutine cmd_run(settings,test)
    class(fpm_run_settings), intent(in) :: settings
    logical, intent(in) :: test

    integer :: i, j, col_width
    logical :: found(size(settings%name))
    type(error_t), allocatable :: error
    type(package_config_t) :: package
    type(fpm_model_t) :: model
    type(build_target_ptr), allocatable :: targets(:)
    type(string_t) :: exe_cmd
    type(string_t), allocatable :: executables(:)
    type(build_target_t), pointer :: exe_target
    type(srcfile_t), pointer :: exe_source
    integer :: run_scope
    character(len=:),allocatable :: line
    logical :: toomany

    call get_package_data(package, "fpm.toml", error, apply_defaults=.true.)
    if (allocated(error)) then
        print '(a)', error%message
        error stop 1
    end if

    call build_model(model, settings%fpm_build_settings, package, error)
    if (allocated(error)) then
        print '(a)', error%message
        error stop 1
    end if

    call targets_from_sources(targets,model,error)
    if (allocated(error)) then
        print '(a)', error%message
        error stop 1
    end if

    if (test) then
       run_scope = FPM_SCOPE_TEST
    else
       run_scope = merge(FPM_SCOPE_EXAMPLE, FPM_SCOPE_APP, settings%example)
    end if

    ! Enumerate executable targets to run
    col_width = -1
    found(:) = .false.
    allocate(executables(0))
    do i=1,size(targets)

        exe_target => targets(i)%ptr

        if (exe_target%target_type == FPM_TARGET_EXECUTABLE .and. &
             allocated(exe_target%dependencies)) then

            exe_source => exe_target%dependencies(1)%ptr%source

            if (exe_source%unit_scope == run_scope) then

                col_width = max(col_width,len(basename(exe_target%output_file))+2)

                if (size(settings%name) == 0) then

                    exe_cmd%s = exe_target%output_file
                    executables = [executables, exe_cmd]

                else

                    do j=1,size(settings%name)

                        if (glob(trim(exe_source%exe_name),trim(settings%name(j)))) then

                            found(j) = .true.
                            exe_cmd%s = exe_target%output_file
                            executables = [executables, exe_cmd]

                        end if

                    end do

                end if

            end if

        end if

    end do

    ! Check if any apps/tests were found
    if (col_width < 0) then
        if (test) then
            write(stderr,*) 'No tests to run'
        else
            write(stderr,*) 'No executables to run'
        end if
        stop
    end if

    ! Check all names are valid
    ! or no name and found more than one file
    toomany= size(settings%name).eq.0 .and. size(executables).gt.1
    if ( any(.not.found) &
    & .or. &
    & ( (toomany .and. .not.test) .or.  (toomany .and. settings%runner .ne. '') ) &
    & .and. &
    & .not.settings%list) then
        line=join(settings%name)
        if(line.ne.'.')then ! do not report these special strings
           if(any(.not.found))then
              write(stderr,'(A)',advance="no")'fpm::run<ERROR> specified names '
              do j=1,size(settings%name)
                  if (.not.found(j)) write(stderr,'(A)',advance="no") '"'//trim(settings%name(j))//'" '
              end do
              write(stderr,'(A)') 'not found.'
              write(stderr,*)
           else if(settings%verbose)then
              write(stderr,'(A)',advance="yes")'<INFO>when more than one executable is available'
              write(stderr,'(A)',advance="yes")'      program names must be specified.'
           endif
        endif

        call compact_list_all()

        if(line.eq.'.' .or. line.eq.' ')then ! do not report these special strings
           stop
        else
           stop 1
        endif

    end if

    call build_package(targets,model)

    if (settings%list) then
         call compact_list()
    else

        do i=1,size(executables)
            if (exists(executables(i)%s)) then
                if(settings%runner .ne. ' ')then
                    call run(settings%runner//' '//executables(i)%s//" "//settings%args,echo=settings%verbose)
                else
                    call run(executables(i)%s//" "//settings%args,echo=settings%verbose)
                endif
            else
                write(stderr,*)'fpm::run<ERROR>',executables(i)%s,' not found'
                stop 1
            end if
        end do
    endif
    contains
    subroutine compact_list_all()
    integer, parameter :: LINE_WIDTH = 80
    integer :: i, j, nCol
        j = 1
        nCol = LINE_WIDTH/col_width
        write(stderr,*) 'Available names:'
        do i=1,size(targets)

            exe_target => targets(i)%ptr

            if (exe_target%target_type == FPM_TARGET_EXECUTABLE .and. &
                allocated(exe_target%dependencies)) then

                exe_source => exe_target%dependencies(1)%ptr%source

                if (exe_source%unit_scope == run_scope) then

                    write(stderr,'(A)',advance=(merge("yes","no ",modulo(j,nCol)==0))) &
                                        & [character(len=col_width) :: basename(exe_target%output_file)]
                    j = j + 1

                end if
            end if
        end do
        write(stderr,*)
    end subroutine compact_list_all

    subroutine compact_list()
    integer, parameter :: LINE_WIDTH = 80
    integer :: i, j, nCol
        j = 1
        nCol = LINE_WIDTH/col_width
        write(stderr,*) 'Matched names:'
        do i=1,size(executables)
            write(stderr,'(A)',advance=(merge("yes","no ",modulo(j,nCol)==0))) &
             & [character(len=col_width) :: basename(executables(i)%s)]
            j = j + 1
        enddo
        write(stderr,*)
    end subroutine compact_list

end subroutine cmd_run

end module fpm<|MERGE_RESOLUTION|>--- conflicted
+++ resolved
@@ -4,11 +4,7 @@
 use fpm_command_line, only: fpm_build_settings, fpm_new_settings, &
                       fpm_run_settings, fpm_install_settings, fpm_test_settings
 use fpm_dependency, only : new_dependency_tree
-<<<<<<< HEAD
-use fpm_environment, only: run, get_env, get_archiver, get_os_type
-=======
-use fpm_environment, only: run, get_env
->>>>>>> e6688d07
+use fpm_environment, only: run, get_env, get_os_type
 use fpm_filesystem, only: is_dir, join_path, number_of_rows, list_files, exists, basename
 use fpm_model, only: fpm_model_t, srcfile_t, show_model, &
                     FPM_SCOPE_UNKNOWN, FPM_SCOPE_LIB, FPM_SCOPE_DEP, &
