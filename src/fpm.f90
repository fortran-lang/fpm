--- conflicted
+++ resolved
@@ -8,13 +8,8 @@
                       fpm_clean_settings
 use fpm_dependency, only : new_dependency_tree
 use fpm_filesystem, only: is_dir, join_path, list_files, exists, &
-<<<<<<< HEAD
                    basename, filewrite, mkdir, run, os_delete_dir, delete_file
-use fpm_model, only: fpm_model_t, srcfile_t, show_model, fortran_features_t, &
-=======
-                   basename, filewrite, mkdir, run, os_delete_dir
 use fpm_model, only: fpm_model_t, srcfile_t, show_model, &
->>>>>>> 265cbee6
                     FPM_SCOPE_UNKNOWN, FPM_SCOPE_LIB, FPM_SCOPE_DEP, &
                     FPM_SCOPE_APP, FPM_SCOPE_EXAMPLE, FPM_SCOPE_TEST
 use fpm_compiler, only: new_compiler, new_archiver, set_cpp_preprocessor_flags
