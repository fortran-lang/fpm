--- conflicted
+++ resolved
@@ -242,11 +242,8 @@
         call version%to_string(version_s)
 
         version_text = [character(len=80) :: &
-<<<<<<< HEAD
          &  'Version:     '//trim(version_s),                          &
-=======
          &  'Version:     0.8.0, alpha',                               &
->>>>>>> 2a697273
          &  'Program:     fpm(1)',                                     &
          &  'Description: A Fortran package manager and build system', &
          &  'Home Page:   https://github.com/fortran-lang/fpm',        &
