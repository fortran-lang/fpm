--- conflicted
+++ resolved
@@ -29,16 +29,10 @@
 use M_CLI2,           only : set_args, lget, sget, unnamed, remaining, specified
 use M_CLI2,           only : get_subcommand, CLI_RESPONSE_FILE
 use fpm_strings,      only : lower, split, fnv_1a, to_fortran_name, is_fortran_name
-<<<<<<< HEAD
 use fpm_filesystem,   only : basename, canon_path, which, run
 use fpm_environment,  only : get_command_arguments_quoted
-use fpm_error,        only : fpm_stop
-=======
-use fpm_filesystem,   only : basename, canon_path, which
-use fpm_environment,  only : run, get_command_arguments_quoted
+use fpm_error,        only : fpm_stop, error_t
 use fpm_os,           only : get_current_directory
-use fpm_error,        only : fpm_stop, error_t
->>>>>>> 68061db6
 use,intrinsic :: iso_fortran_env, only : stdin=>input_unit, &
                                        & stdout=>output_unit, &
                                        & stderr=>error_unit
