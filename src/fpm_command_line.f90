!># Definition of the command line interface
!>
!> This module uses [M_CLI2](https://github.com/urbanjost/M_CLI2) to define
!> the command line interface.
!> To define a command line interface create a new command settings type
!> from the [[fpm_cmd_settings]] base class or the respective parent command
!> settings.
!>
!> The subcommand is selected by the first non-option argument in the command
!> line. In the subcase block the actual command line is defined and transferred
!> to an instance of the [[fpm_cmd_settings]], the actual type is used by the
!> *fpm* main program to determine which command entry point is chosen.
!>
!> To add a new subcommand add a new case to select construct and specify the
!> wanted command line and the expected default values.
!> Some of the following points also apply if you add a new option or argument
!> to an existing *fpm* subcommand.
!> At this point you should create a help page for the new command in a simple
!> catman-like format as well in the ``set_help`` procedure.
!> Make sure to register new subcommands in the ``fpm-manual`` command by adding
!> them to the manual character array and in the help/manual case as well.
!> You should add the new command to the synopsis section of the ``fpm-list``,
!> ``fpm-help`` and ``fpm --list`` help pages below to make sure the help output
!> is complete and consistent as well.
module fpm_command_line
use fpm_environment,  only : get_os_type, get_env, &
                             OS_UNKNOWN, OS_LINUX, OS_MACOS, OS_WINDOWS, &
                             OS_CYGWIN, OS_SOLARIS, OS_FREEBSD, OS_OPENBSD
use M_CLI2,           only : set_args, lget, sget, unnamed, remaining, specified
use M_CLI2,           only : get_subcommand, CLI_RESPONSE_FILE
use fpm_strings,      only : lower, split, fnv_1a, to_fortran_name, is_fortran_name
use fpm_filesystem,   only : basename, canon_path, which
use fpm_environment,  only : run, get_command_arguments_quoted
use fpm_error,        only : fpm_stop
use,intrinsic :: iso_fortran_env, only : stdin=>input_unit, &
                                       & stdout=>output_unit, &
                                       & stderr=>error_unit
implicit none

private
public :: fpm_cmd_settings, &
          fpm_build_settings, &
          fpm_install_settings, &
          fpm_new_settings, &
          fpm_run_settings, &
          fpm_test_settings, &
          fpm_update_settings, &
          get_command_line_settings

type, abstract :: fpm_cmd_settings
    character(len=:), allocatable :: working_dir
    logical                      :: verbose=.true.
end type

integer,parameter :: ibug=4096
type, extends(fpm_cmd_settings)  :: fpm_new_settings
    character(len=:),allocatable :: name
    logical                      :: with_executable=.false.
    logical                      :: with_test=.false.
    logical                      :: with_lib=.true.
    logical                      :: with_example=.false.
    logical                      :: with_full=.false.
    logical                      :: with_bare=.false.
    logical                      :: backfill=.true.
end type

type, extends(fpm_cmd_settings)  :: fpm_build_settings
    logical                      :: list=.false.
    logical                      :: show_model=.false.
    logical                      :: build_tests=.false.
    character(len=:),allocatable :: compiler
    character(len=:),allocatable :: c_compiler
    character(len=:),allocatable :: archiver
    character(len=:),allocatable :: profile
    character(len=:),allocatable :: flag
    character(len=:),allocatable :: cflag
    character(len=:),allocatable :: ldflag
end type

type, extends(fpm_build_settings)  :: fpm_run_settings
    character(len=ibug),allocatable :: name(:)
    character(len=:),allocatable :: args
    character(len=:),allocatable :: runner
    logical :: example
end type

type, extends(fpm_run_settings)  :: fpm_test_settings
end type

type, extends(fpm_build_settings) :: fpm_install_settings
    character(len=:), allocatable :: prefix
    character(len=:), allocatable :: bindir
    character(len=:), allocatable :: libdir
    character(len=:), allocatable :: includedir
    logical :: no_rebuild
end type

!> Settings for interacting and updating with project dependencies
type, extends(fpm_cmd_settings)  :: fpm_update_settings
    character(len=ibug),allocatable :: name(:)
    logical :: fetch_only
    logical :: clean
end type

character(len=:),allocatable :: name
character(len=:),allocatable :: os_type
character(len=ibug),allocatable :: names(:)
character(len=:),allocatable :: tnames(:)

character(len=:), allocatable :: version_text(:)
character(len=:), allocatable :: help_new(:), help_fpm(:), help_run(:), &
                 & help_test(:), help_build(:), help_usage(:), help_runner(:), &
                 & help_text(:), help_install(:), help_help(:), help_update(:), &
                 & help_list(:), help_list_dash(:), help_list_nodash(:)
character(len=20),parameter :: manual(*)=[ character(len=20) ::&
&  ' ',     'fpm',     'new',   'build',  'run',     &
&  'test',  'runner', 'install', 'update', 'list',   'help',   'version'  ]

character(len=:), allocatable :: val_runner, val_compiler, val_flag, val_cflag, val_ldflag, &
    val_profile

character(len=80), parameter :: help_text_compiler(*) = [character(len=80) :: &
    ' --compiler NAME   Specify a compiler name. The default is "gfortran"',&
    '                   unless set by the environment variable FPM_FC.',&
    ' --c-compiler NAME Specify the C compiler name. By default automatic determined',&
    '                   unless set by the environment variable FPM_CC.',&
    ' --archiver NAME   Specify the archiver name. By default automatic determined',&
    '                   unless set by the environment variable FPM_AR.'&
    ]

character(len=80), parameter :: help_text_flag(*) = [character(len=80) :: &
    ' --flag  FFLAGS    selects compile arguments for the build, the default',&
    '                   value is set by the FPM_FFLAGS environment variable.', &
    '                   These are added to the profile options if --profile', &
    '                   is specified, else these options override the defaults.',&
    '                   Note object and .mod directory locations are always',&
    '                   built in.',&
    ' --c-flag CFLAGS   selects compile arguments specific for C source in the build.',&
    '                   The default value is set by the FPM_CFLAGS environment variable.',&
    ' --link-flag LDFLAGS',&
    '                   select arguments passed to the linker for the build.',&
    '                   The default value is set by the FPM_LDFLAGS environment variable.'&
    ]


character(len=80), parameter :: help_text_environment(*) = [character(len=80) :: &
    'ENVIRONMENT VARIABLES',&
    ' FPM_FC            sets the path to the Fortran compiler used for the build,', &
    '                   will be overwritten by --compiler command line option', &
    '', &
    ' FPM_FFLAGS        sets the arguments for the Fortran compiler', &
    '                   will be overwritten by --flag command line option', &
    '', &
    ' FPM_CC            sets the path to the C compiler used for the build,', &
    '                   will be overwritten by --c-compiler command line option', &
    '', &
    ' FPM_CFLAGS        sets the arguments for the C compiler', &
    '                   will be overwritten by --c-flag command line option', &
    '', &
    ' FPM_AR            sets the path to the archiver used for the build,', &
    '                   will be overwritten by --archiver command line option', &
    '', &
    ' FPM_LDFLAGS       sets additional link arguments for creating executables', &
    '                   will be overwritten by --link-flag command line option' &
    ]

contains
    subroutine get_command_line_settings(cmd_settings)
        class(fpm_cmd_settings), allocatable, intent(out) :: cmd_settings

        character(len=4096)           :: cmdarg
        integer                       :: i
        integer                       :: widest
        type(fpm_install_settings), allocatable :: install_settings
        character(len=:), allocatable :: common_args, compiler_args, run_args, working_dir, &
            & c_compiler, archiver

        character(len=*), parameter :: fc_env = "FC", cc_env = "CC", ar_env = "AR", &
            & fflags_env = "FFLAGS", cflags_env = "CFLAGS", ldflags_env = "LDFLAGS", &
            & fc_default = "gfortran", cc_default = " ", ar_default = " ", flags_default = " "

        call set_help()
        ! text for --version switch,
        select case (get_os_type())
            case (OS_LINUX);   os_type =  "OS Type:     Linux"
            case (OS_MACOS);   os_type =  "OS Type:     macOS"
            case (OS_WINDOWS); os_type =  "OS Type:     Windows"
            case (OS_CYGWIN);  os_type =  "OS Type:     Cygwin"
            case (OS_SOLARIS); os_type =  "OS Type:     Solaris"
            case (OS_FREEBSD); os_type =  "OS Type:     FreeBSD"
            case (OS_OPENBSD); os_type =  "OS Type:     OpenBSD"
            case (OS_UNKNOWN); os_type =  "OS Type:     Unknown"
            case default     ; os_type =  "OS Type:     UNKNOWN"
        end select
        version_text = [character(len=80) :: &
         &  'Version:     0.4.0, alpha',                               &
         &  'Program:     fpm(1)',                                     &
         &  'Description: A Fortran package manager and build system', &
         &  'Home Page:   https://github.com/fortran-lang/fpm',        &
         &  'License:     MIT',                                        &
         &  os_type]
        ! find the subcommand name by looking for first word on command
        ! not starting with dash
        CLI_RESPONSE_FILE=.true.
        cmdarg = get_subcommand()

        common_args = &
          ' --directory:C " "' // &
          ' --verbose F'

        run_args = &
          ' --target " "' // &
          ' --list F' // &
          ' --runner " "'

        compiler_args = &
          ' --profile " "' // &
          ' --compiler "'//get_fpm_env(fc_env, fc_default)//'"' // &
          ' --c-compiler "'//get_fpm_env(cc_env, cc_default)//'"' // &
          ' --archiver "'//get_fpm_env(ar_env, ar_default)//'"' // &
          ' --flag:: "'//get_fpm_env(fflags_env, flags_default)//'"' // &
          ' --c-flag:: "'//get_fpm_env(cflags_env, flags_default)//'"' // &
          ' --link-flag:: "'//get_fpm_env(ldflags_env, flags_default)//'"'

        ! now set subcommand-specific help text and process commandline
        ! arguments. Then call subcommand routine
        select case(trim(cmdarg))

        case('run')
            call set_args(common_args // compiler_args // run_args //'&
            & --all F &
            & --example F&
            & --',help_run,version_text)

            call check_build_vals()

            if( size(unnamed) .gt. 1 )then
                names=unnamed(2:)
            else
                names=[character(len=len(names)) :: ]
            endif


            if(specified('target') )then
               call split(sget('target'),tnames,delimiters=' ,:')
               names=[character(len=max(len(names),len(tnames))) :: names,tnames]
            endif

            ! convert --all to '*'
            if(lget('all'))then
               names=[character(len=max(len(names),1)) :: names,'*' ]
            endif

            ! convert special string '..' to equivalent (shorter) '*'
            ! to allow for a string that does not require shift-key and quoting
            do i=1,size(names)
               if(names(i).eq.'..')names(i)='*'
            enddo

            c_compiler = sget('c-compiler')
            archiver = sget('archiver')
            allocate(fpm_run_settings :: cmd_settings)
            val_runner=sget('runner')
            if(specified('runner') .and. val_runner.eq.'')val_runner='echo'
            cmd_settings=fpm_run_settings(&
            & args=remaining,&
            & profile=val_profile,&
            & compiler=val_compiler, &
            & c_compiler=c_compiler, &
            & archiver=archiver, &
            & flag=val_flag, &
            & cflag=val_cflag, &
            & ldflag=val_ldflag, &
            & example=lget('example'), &
            & list=lget('list'),&
            & build_tests=.false.,&
            & name=names,&
            & runner=val_runner,&
            & verbose=lget('verbose') )

        case('build')
            call set_args(common_args // compiler_args //'&
            & --list F &
            & --show-model F &
<<<<<<< HEAD
=======
            & --compiler "'//get_env('FPM_COMPILER','gfortran')//'" &
            & --flag:: " "&
            & --tests F &
            & --verbose F &
>>>>>>> 6bb5f6c4
            & --',help_build,version_text)

            call check_build_vals()

            c_compiler = sget('c-compiler')
            archiver = sget('archiver')
            allocate( fpm_build_settings :: cmd_settings )
            cmd_settings=fpm_build_settings(  &
            & profile=val_profile,&
            & compiler=val_compiler, &
            & c_compiler=c_compiler, &
            & archiver=archiver, &
            & flag=val_flag, &
            & cflag=val_cflag, &
            & ldflag=val_ldflag, &
            & list=lget('list'),&
            & show_model=lget('show-model'),&
            & build_tests=lget('tests'),&
            & verbose=lget('verbose') )

        case('new')
            call set_args(common_args // '&
            & --src F &
            & --lib F &
            & --app F &
            & --test F &
            & --example F &
            & --backfill F &
            & --full F &
            & --bare F', &
            & help_new, version_text)
            select case(size(unnamed))
            case(1)
                write(stderr,'(*(7x,g0,/))') &
                & '<USAGE> fpm new NAME [[--lib|--src] [--app] [--test] [--example]]|[--full|--bare] [--backfill]'
                call fpm_stop(1,'directory name required')
            case(2)
                name=trim(unnamed(2))
            case default
                write(stderr,'(7x,g0)') &
                & '<USAGE> fpm new NAME [[--lib|--src] [--app] [--test] [--example]]| [--full|--bare] [--backfill]'
                call fpm_stop(2,'only one directory name allowed')
            end select
            !*! canon_path is not converting ".", etc.
            name=canon_path(name)
            if( .not.is_fortran_name(to_fortran_name(basename(name))) )then
                write(stderr,'(g0)') [ character(len=72) :: &
                & '<ERROR> the fpm project name must be made of up to 63 ASCII letters,', &
                & '        numbers, underscores, or hyphens, and start with a letter.']
                call fpm_stop(4,' ')
            endif

            allocate(fpm_new_settings :: cmd_settings)
            if (any( specified([character(len=10) :: 'src','lib','app','test','example','bare'])) &
            & .and.lget('full') )then
                write(stderr,'(*(a))')&
                &'<ERROR> --full and any of [--src|--lib,--app,--test,--example,--bare]', &
                &'        are mutually exclusive.'
                call fpm_stop(5,' ')
            elseif (any( specified([character(len=10) :: 'src','lib','app','test','example','full'])) &
            & .and.lget('bare') )then
                write(stderr,'(*(a))')&
                &'<ERROR> --bare and any of [--src|--lib,--app,--test,--example,--full]', &
                &'        are mutually exclusive.'
                call fpm_stop(3,' ')
            elseif (any( specified([character(len=10) :: 'src','lib','app','test','example']) ) )then
                cmd_settings=fpm_new_settings(&
                 & backfill=lget('backfill'),               &
                 & name=name,                               &
                 & with_executable=lget('app'),             &
                 & with_lib=any([lget('lib'),lget('src')]), &
                 & with_test=lget('test'),                  &
                 & with_example=lget('example'),            &
                 & verbose=lget('verbose') )
            else  ! default if no specific directories are requested
                cmd_settings=fpm_new_settings(&
                 & backfill=lget('backfill') ,           &
                 & name=name,                            &
                 & with_executable=.true.,               &
                 & with_lib=.true.,                      &
                 & with_test=.true.,                     &
                 & with_example=lget('full'),            &
                 & with_full=lget('full'),               &
                 & with_bare=lget('bare'),               &
                 & verbose=lget('verbose') )
            endif

        case('help','manual')
            call set_args(common_args, help_help,version_text)
            if(size(unnamed).lt.2)then
                if(unnamed(1).eq.'help')then
                   unnamed=['   ', 'fpm']
                else
                   unnamed=manual
                endif
            elseif(unnamed(2).eq.'manual')then
                unnamed=manual
            endif
            widest=256
            allocate(character(len=widest) :: help_text(0))
            do i=2,size(unnamed)
                select case(unnamed(i))
                case('       ' )
                case('fpm    ' )
                   help_text=[character(len=widest) :: help_text, help_fpm]
                case('new    ' )
                   help_text=[character(len=widest) :: help_text, help_new]
                case('build  ' )
                   help_text=[character(len=widest) :: help_text, help_build]
                case('install' )
                   help_text=[character(len=widest) :: help_text, help_install]
                case('run    ' )
                   help_text=[character(len=widest) :: help_text, help_run]
                case('test   ' )
                   help_text=[character(len=widest) :: help_text, help_test]
                case('runner' )
                   help_text=[character(len=widest) :: help_text, help_runner]
                case('list   ' )
                   help_text=[character(len=widest) :: help_text, help_list]
                case('update ' )
                   help_text=[character(len=widest) :: help_text, help_update]
                case('help   ' )
                   help_text=[character(len=widest) :: help_text, help_help]
                case('version' )
                   help_text=[character(len=widest) :: help_text, version_text]
                case default
                   help_text=[character(len=widest) :: help_text, &
                   & '<ERROR> unknown help topic "'//trim(unnamed(i))//'"']
                   !!& '<ERROR> unknown help topic "'//trim(unnamed(i)).'not found in:',manual]
                end select
            enddo
            call printhelp(help_text)

        case('install')
            call set_args(common_args // compiler_args // '&
                & --no-rebuild F --prefix " " &
                & --list F &
                & --libdir "lib" --bindir "bin" --includedir "include"', &
                help_install, version_text)

            call check_build_vals()

            c_compiler = sget('c-compiler')
            archiver = sget('archiver')
            allocate(install_settings)
            install_settings = fpm_install_settings(&
                list=lget('list'), &
                profile=val_profile,&
                compiler=val_compiler, &
                c_compiler=c_compiler, &
                archiver=archiver, &
                flag=val_flag, &
                cflag=val_cflag, &
                ldflag=val_ldflag, &
                no_rebuild=lget('no-rebuild'), &
                verbose=lget('verbose'))
            call get_char_arg(install_settings%prefix, 'prefix')
            call get_char_arg(install_settings%libdir, 'libdir')
            call get_char_arg(install_settings%bindir, 'bindir')
            call get_char_arg(install_settings%includedir, 'includedir')
            call move_alloc(install_settings, cmd_settings)

        case('list')
            call set_args(common_args // '&
            & --list F&
            &', help_list, version_text)
            call printhelp(help_list_nodash)
            if(lget('list'))then
               call printhelp(help_list_dash)
            endif
        case('test')
            call set_args(common_args // compiler_args // run_args // ' --', &
              help_test,version_text)

            call check_build_vals()

            if( size(unnamed) .gt. 1 )then
                names=unnamed(2:)
            else
                names=[character(len=len(names)) :: ]
            endif

            if(specified('target') )then
               call split(sget('target'),tnames,delimiters=' ,:')
               names=[character(len=max(len(names),len(tnames))) :: names,tnames]
            endif

            ! convert special string '..' to equivalent (shorter) '*'
            ! to allow for a string that does not require shift-key and quoting
            do i=1,size(names)
               if(names(i).eq.'..')names(i)='*'
            enddo

            c_compiler = sget('c-compiler')
            archiver = sget('archiver')
            allocate(fpm_test_settings :: cmd_settings)
            val_runner=sget('runner')
            if(specified('runner') .and. val_runner.eq.'')val_runner='echo'
            cmd_settings=fpm_test_settings(&
            & args=remaining, &
            & profile=val_profile, &
            & compiler=val_compiler, &
            & c_compiler=c_compiler, &
            & archiver=archiver, &
            & flag=val_flag, &
            & cflag=val_cflag, &
            & ldflag=val_ldflag, &
            & example=.false., &
            & list=lget('list'), &
            & build_tests=.true., &
            & name=names, &
            & runner=val_runner, &
            & verbose=lget('verbose') )

        case('update')
            call set_args(common_args // ' --fetch-only F --clean F', &
                help_update, version_text)

            if( size(unnamed) .gt. 1 )then
                names=unnamed(2:)
            else
                names=[character(len=len(names)) :: ]
            endif

            allocate(fpm_update_settings :: cmd_settings)
            cmd_settings=fpm_update_settings(name=names, &
                fetch_only=lget('fetch-only'), verbose=lget('verbose'), &
                clean=lget('clean'))

        case default

            if(which('fpm-'//cmdarg).ne.'')then
                call run('fpm-'//trim(cmdarg)//' '// get_command_arguments_quoted(),.false.)
            else
                call set_args('&
                & --list F&
                &', help_fpm, version_text)
                ! Note: will not get here if --version or --usage or --help
                ! is present on commandline
                help_text=help_usage
                if(lget('list'))then
                   help_text=help_list_dash
                elseif(len_trim(cmdarg).eq.0)then
                    write(stdout,'(*(a))')'Fortran Package Manager:'
                    write(stdout,'(*(a))')' '
                    call printhelp(help_list_nodash)
                else
                    write(stderr,'(*(a))')'<ERROR> unknown subcommand [', &
                     & trim(cmdarg), ']'
                    call printhelp(help_list_dash)
                endif
                call printhelp(help_text)
            endif

        end select

        if (allocated(cmd_settings)) then
            working_dir = sget("directory")
            call move_alloc(working_dir, cmd_settings%working_dir)
        end if

    contains

    subroutine check_build_vals()
        character(len=:), allocatable :: flags

        val_compiler=sget('compiler')
        if(val_compiler.eq.'') then
            val_compiler='gfortran'
        endif

        val_flag = " " // sget('flag')
        val_cflag = " " // sget('c-flag')
        val_ldflag = " " // sget('link-flag')
        val_profile = sget('profile')

    end subroutine check_build_vals

    subroutine printhelp(lines)
    character(len=:),intent(in),allocatable :: lines(:)
    integer :: iii,ii
        if(allocated(lines))then
           ii=size(lines)
           if(ii .gt. 0 .and. len(lines).gt. 0) then
               write(stdout,'(g0)')(trim(lines(iii)), iii=1, ii)
           else
               write(stdout,'(a)')'<WARNING> *printhelp* output requested is empty'
           endif
        endif
    end subroutine printhelp

    end subroutine get_command_line_settings

    subroutine set_help()
   help_list_nodash=[character(len=80) :: &
   'USAGE: fpm [ SUBCOMMAND [SUBCOMMAND_OPTIONS] ]|[--list|--help|--version]', &
   '       where SUBCOMMAND is commonly new|build|run|test                  ', &
   '                                                                        ', &
   ' subcommand may be one of                                               ', &
   '                                                                        ', &
   '  build     Compile the package placing results in the "build" directory', &
   '  help      Display help                                                ', &
   '  list      Display this list of subcommand descriptions                ', &
   '  new       Create a new Fortran package directory with sample files    ', &
   '  run       Run the local package application programs                  ', &
   '  test      Run the test programs                                       ', &
   '  update    Update and manage project dependencies                      ', &
   '  install   Install project                                             ', &
   '                                                                        ', &
   ' Enter "fpm --list" for a brief list of subcommand options. Enter       ', &
   ' "fpm --help" or "fpm SUBCOMMAND --help" for detailed descriptions.     ', &
   ' ']
   help_list_dash = [character(len=80) :: &
   '                                                                                ', &
   ' build [--compiler COMPILER_NAME] [--profile PROF] [--flag FFLAGS] [--list]     ', &
   '       [--tests]                                                                ', &
   ' help [NAME(s)]                                                                 ', &
   ' new NAME [[--lib|--src] [--app] [--test] [--example]]|                         ', &
   '          [--full|--bare][--backfill]                                           ', &
   ' update [NAME(s)] [--fetch-only] [--clean] [--verbose]                          ', &
   ' list [--list]                                                                  ', &
   ' run  [[--target] NAME(s) [--example] [--profile PROF] [--flag FFLAGS] [--all]  ', &
   '      [--runner "CMD"] [--compiler COMPILER_NAME] [--list] [-- ARGS]            ', &
   ' test [[--target] NAME(s)] [--profile PROF] [--flag FFLAGS] [--runner "CMD"]    ', &
   '      [--list] [--compiler COMPILER_NAME] [-- ARGS]                             ', &
   ' install [--profile PROF] [--flag FFLAGS] [--no-rebuild] [--prefix PATH]        ', &
   '         [options]                                                              ', &
   ' ']
    help_usage=[character(len=80) :: &
    '' ]
    help_runner=[character(len=80) :: &
   'NAME                                                                            ', &
   '   --runner(1) - a shared option for specifying an application to launch        ', &
   '                 executables.                                                   ', &
   '                                                                                ', &
   'SYNOPSIS                                                                        ', &
   '   fpm run|test --runner CMD ... -- SUFFIX_OPTIONS                              ', &
   '                                                                                ', &
   'DESCRIPTION                                                                     ', &
   '   The --runner option allows specifying a program to launch                    ', &
   '   executables selected via the fpm(1) subcommands "run" and "test". This       ', &
   '   gives easy recourse to utilities such as debuggers and other tools           ', &
   '   that wrap other executables.                                                 ', &
   '                                                                                ', &
   '   These external commands are not part of fpm(1) itself as they vary           ', &
   '   from platform to platform or require independent installation.               ', &
   '                                                                                ', &
   'OPTION                                                                          ', &
   ' --runner ''CMD''  quoted command used to launch the fpm(1) executables.          ', &
   '               Available for both the "run" and "test" subcommands.             ', &
   '               If the keyword is specified without a value the default command  ', &
   '               is "echo".                                                       ', &
   ' -- SUFFIX_OPTIONS  additional options to suffix the command CMD and executable ', &
   '                    file names with.                                            ', &
   'EXAMPLES                                                                        ', &
   '   Use cases for ''fpm run|test --runner "CMD"'' include employing                ', &
   '   the following common GNU/Linux and Unix commands:                            ', &
   '                                                                                ', &
   ' INTERROGATE                                                                    ', &
   '    + nm - list symbols from object files                                       ', &
   '    + size - list section sizes and total size.                                 ', &
   '    + ldd - print shared object dependencies                                    ', &
   '    + ls - list directory contents                                              ', &
   '    + stat - display file or file system status                                 ', &
   '    + file - determine file type                                                ', &
   ' PERFORMANCE AND DEBUGGING                                                      ', &
   '    + gdb - The GNU Debugger                                                    ', &
   '    + valgrind - a suite of tools for debugging and profiling                   ', &
   '    + time - time a simple command or give resource usage                       ', &
   '    + timeout - run a command with a time limit                                 ', &
   ' COPY                                                                           ', &
   '    + install - copy files and set attributes                                   ', &
   '    + tar - an archiving utility                                                ', &
   ' ALTER                                                                          ', &
   '    + rm - remove files or directories                                          ', &
   '    + chmod - change permissions of a file                                      ', &
   '    + strip - remove unnecessary information from strippable files              ', &
   '                                                                                ', &
   ' For example                                                                    ', &
   '                                                                                ', &
   '  fpm test --runner gdb                                                         ', &
   '  fpm run --runner "tar cvfz $HOME/bundle.tgz"                                  ', &
   '  fpm run --runner ldd                                                          ', &
   '  fpm run --runner strip                                                        ', &
   '  fpm run --runner ''cp -t /usr/local/bin''                                       ', &
   '                                                                                ', &
   '  # options after executable name can be specified after the -- option          ', &
   '  fpm --runner cp run -- /usr/local/bin/                                        ', &
   '  # generates commands of the form "cp $FILENAME /usr/local/bin/"               ', &
   '                                                                                ', &
   '  # bash(1) alias example:                                                      ', &
   '  alias fpm-install=\                                                           ', &
   '  "fpm run --profile release --runner ''install -vbp -m 0711 -t ~/.local/bin''" ', &
   '  fpm-install                                                           ', &
    '' ]
    help_fpm=[character(len=80) :: &
    'NAME                                                                   ', &
    '   fpm(1) - A Fortran package manager and build system                 ', &
    '                                                                       ', &
    'SYNOPSIS                                                               ', &
    '   fpm SUBCOMMAND [SUBCOMMAND_OPTIONS]                                 ', &
    '                                                                       ', &
    '   fpm --help|--version|--list                                         ', &
    '                                                                       ', &
    'DESCRIPTION                                                            ', &
    '   fpm(1) is a package manager that helps you create Fortran projects  ', &
    '   from source -- it automatically determines dependencies!            ', &
    '                                                                       ', &
    '   Most significantly fpm(1) lets you draw upon other fpm(1) packages  ', &
    '   in distributed git(1) repositories as if the packages were a basic  ', &
    '   part of your default programming environment, as well as letting    ', &
    '   you share your projects with others in a similar manner.            ', &
    '                                                                       ', &
    '   All output goes into the directory "build/" which can generally be  ', &
    '   removed and rebuilt if required. Note that if external packages are ', &
    '   being used you need network connectivity to rebuild from scratch.   ', &
    '                                                                       ', &
    'SUBCOMMANDS                                                            ', &
    '  Valid fpm(1) subcommands are:                                        ', &
    '                                                                       ', &
    '  + build Compile the packages into the "build/" directory.            ', &
    '  + new   Create a new Fortran package directory with sample files.    ', &
    '  + update  Update the project dependencies.                           ', &
    '  + run   Run the local package binaries. defaults to all binaries for ', &
    '          that release.                                                ', &
    '  + test  Run the tests.                                               ', &
    '  + help  Alternate to the --help switch for displaying help text.     ', &
    '  + list  Display brief descriptions of all subcommands.               ', &
    '  + install Install project                                            ', &
    '                                                                       ', &
    '  Their syntax is                                                      ', &
    '                                                                                ', &
    '    build [--profile PROF] [--flag FFLAGS] [--list] [--compiler COMPILER_NAME]  ', &
    '          [--tests]                                                             ', &
    '    new NAME [[--lib|--src] [--app] [--test] [--example]]|                      ', &
    '             [--full|--bare][--backfill]                                        ', &
    '    update [NAME(s)] [--fetch-only] [--clean]                                   ', &
    '    run [[--target] NAME(s)] [--profile PROF] [--flag FFLAGS] [--list] [--all]  ', &
    '        [--example] [--runner "CMD"] [--compiler COMPILER_NAME] [-- ARGS]       ', &
    '    test [[--target] NAME(s)] [--profile PROF] [--flag FFLAGS] [--list]         ', &
    '         [--runner "CMD"] [--compiler COMPILER_NAME] [-- ARGS]                  ', &
    '    help [NAME(s)]                                                              ', &
    '    list [--list]                                                               ', &
    '    install [--profile PROF] [--flag FFLAGS] [--no-rebuild] [--prefix PATH]     ', &
    '    [options]                                                                   ', &
    '                                                                                ', &
    'SUBCOMMAND OPTIONS                                                              ', &
    ' -C, --directory PATH', &
    '             Change working directory to PATH before running any command', &
    ' --profile PROF    selects the compilation profile for the build.',&
    '                   Currently available profiles are "release" for',&
    '                   high optimization and "debug" for full debug options.',&
    '                   If --flag is not specified the "debug" flags are the',&
    '                   default. ',&
    help_text_compiler, &
    help_text_flag, &
    '  --list     List candidates instead of building or running them. On   ', &
    '             the fpm(1) command this shows a brief list of subcommands.', &
    '  --runner CMD   Provides a command to prefix program execution paths. ', &
    '  -- ARGS    Arguments to pass to executables.                         ', &
    '                                                                       ', &
    'VALID FOR ALL SUBCOMMANDS                                              ', &
    '  --help     Show help text and exit                                   ', &
    '  --verbose  Display additional information when available             ', &
    '  --version  Show version information and exit.                        ', &
    '                                                                       ', &
    '@file                                                                  ', &
    '   You may replace the default options for the fpm(1) command from a   ', &
    '   file if your first options begin with @file. Initial options will   ', &
    '   then be read from the "response file" "file.rsp" in the current     ', &
    '   directory.                                                          ', &
    '                                                                       ', &
    '   If "file" does not exist or cannot be read, then an error occurs and', &
    '   the program stops.  Each line of the file is prefixed with "options"', &
    '   and interpreted as a separate argument. The file itself may not     ', &
    '   contain @file arguments. That is, it is not processed recursively.  ', &
    '                                                                       ', &
    '   For more information on response files see                          ', &
    '                                                                       ', &
    '      https://urbanjost.github.io/M_CLI2/set_args.3m_cli2.html         ', &
    '                                                                       ', &
    '   The basic functionality described here will remain the same, but    ', &
    '   other features described at the above reference may change.         ', &
    '                                                                       ', &
    '   An example file:                                                    ', &
    '                                                                       ', &
    '     # my build options                                                ', &
    '     options build                                                     ', &
    '     options --compiler gfortran                                       ', &
    '     options --flag "-pg -static -pthread -Wunreachable-code -Wunused \', &
    '      -Wuninitialized -g -O -fbacktrace -fdump-core -fno-underscoring \', &
    '      -frecord-marker=4 -L/usr/X11R6/lib -L/usr/X11R6/lib64 -lX11"     ', &
    '                                                                       ', &
    '   Note --flag would have to be on one line as response files do not   ', &
    '   (currently) allow for continued lines or multiple specifications of ', &
    '   the same option.                                                    ', &
    '                                                                       ', &
    help_text_environment, &
    '                                                                       ', &
    'EXAMPLES                                                               ', &
    '   sample commands:                                                    ', &
    '                                                                       ', &
    '    fpm new mypackage --app --test                                     ', &
    '    fpm build                                                          ', &
    '    fpm test                                                           ', &
    '    fpm run                                                            ', &
    '    fpm run --example                                                  ', &
    '    fpm new --help                                                     ', &
    '    fpm run myprogram --profile release -- -x 10 -y 20 --title "my title"       ', &
    '    fpm install --prefix ~/.local                                               ', &
    '                                                                                ', &
    'SEE ALSO                                                                        ', &
    '                                                                                ', &
    ' + The fpm(1) home page is at https://github.com/fortran-lang/fpm               ', &
    ' + Registered fpm(1) packages are at https://fortran-lang.org/packages          ', &
    ' + The fpm(1) TOML file format is described at                                  ', &
    '   https://github.com/fortran-lang/fpm/blob/main/manifest-reference.md          ', &
    '']
    help_list=[character(len=80) :: &
    'NAME                                                                   ', &
    ' list(1) - list summary of fpm(1) subcommands                          ', &
    '                                                                       ', &
    'SYNOPSIS                                                               ', &
    ' fpm list [-list]                                                      ', &
    '                                                                       ', &
    ' fpm list --help|--version                                             ', &
    '                                                                       ', &
    'DESCRIPTION                                                            ', &
    ' Display a short description for each fpm(1) subcommand.               ', &
    '                                                                       ', &
    'OPTIONS                                                                ', &
    ' --list     display a list of command options as well. This is the     ', &
    '            same output as generated by "fpm --list".                  ', &
    '                                                                       ', &
    'EXAMPLES                                                               ', &
    ' display a short list of fpm(1) subcommands                            ', &
    '                                                                       ', &
    '  fpm list                                                             ', &
    '  fpm --list                                                           ', &
    '' ]
    help_run=[character(len=80) :: &
    'NAME                                                                   ', &
    ' run(1) - the fpm(1) subcommand to run project applications            ', &
    '                                                                       ', &
    'SYNOPSIS                                                               ', &
    ' fpm run [[--target] NAME(s) [--profile PROF] [--flag FFLAGS]', &
    '         [--compiler COMPILER_NAME] [--runner "CMD"] [--example]', &
    '         [--list] [--all] [-- ARGS]', &
    '                                                                       ', &
    ' fpm run --help|--version                                              ', &
    '                                                                       ', &
    'DESCRIPTION                                                            ', &
    ' Run the applications in your fpm(1) package. By default applications  ', &
    ' in /app or specified as "executable" in your "fpm.toml" manifest are  ', &
    ' used. Alternatively demonstration programs in example/ or specified in', &
    ' the "example" section in "fpm.toml" can be executed. The applications ', &
    ' are automatically rebuilt before being run if they are out of date.   ', &
    '                                                                       ', &
    'OPTIONS                                                                ', &
    ' --target NAME(s)  list of application names to execute. No name is    ', &
    '                   required if only one target exists. If no name is   ', &
    '                   supplied and more than one candidate exists or a    ', &
    '                   name has no match a list is produced and fpm(1)     ', &
    '                   exits.                                              ', &
    '                                                                       ', &
    '                   Basic "globbing" is supported where "?" represents  ', &
    '                   any single character and "*" represents any string. ', &
    '                   Note The glob string normally needs quoted to       ', &
    '                   the special characters from shell expansion.        ', &
    ' --all   Run all examples or applications. An alias for --target ''*''.  ', &
    ' --example  Run example programs instead of applications.              ', &
    ' --profile PROF    selects the compilation profile for the build.',&
    '                   Currently available profiles are "release" for',&
    '                   high optimization and "debug" for full debug options.',&
    '                   If --flag is not specified the "debug" flags are the',&
    '                   default. ',&
    help_text_compiler, &
    help_text_flag, &
    ' --runner CMD  A command to prefix the program execution paths with.   ', &
    '               see "fpm help runner" for further details.              ', &
    ' --list     list pathname of candidates instead of running them. Note  ', &
    '            out-of-date candidates will still be rebuilt before being  ', &
    '            listed.                                                    ', &
    ' -- ARGS    optional arguments to pass to the program(s). The same     ', &
    '            arguments are passed to all program names specified.       ', &
    '                                                                       ', &
    help_text_environment, &
    '                                                                       ', &
    'EXAMPLES                                                               ', &
    ' fpm(1) - run or display project applications:                         ', &
    '                                                                       ', &
    '  fpm run        # run a target when only one exists or list targets   ', &
    '  fpm run --list # list all targets, running nothing.                  ', &
    '  fpm run --all  # run all targets, no matter how many there are.      ', &
    '                                                                       ', &
    '  # run default program built or to be built with the compiler command ', &
    '  # "f90". If more than one app exists a list displays and target names', &
    '  # are required.                                                      ', &
    '  fpm run --compiler f90                                               ', &
    '                                                                       ', &
    '  # run example programs instead of the application programs.          ', &
    '  fpm run --example ''*''                                                ', &
    '                                                                       ', &
    '  # run a specific program and pass arguments to the command           ', &
    '  fpm run myprog -- -x 10 -y 20 --title "my title line"                ', &
    '                                                                       ', &
    '  # run production version of two applications                         ', &
    '  fpm run --target prg1,prg2 --profile release                         ', &
    '                                                                       ', &
    '  # install executables in directory (assuming install(1) exists)      ', &
    '  fpm run --runner ''install -b -m 0711 -p -t /usr/local/bin''         ', &
    '' ]
    help_build=[character(len=80) :: &
    'NAME                                                                   ', &
    ' build(1) - the fpm(1) subcommand to build a project                   ', &
    '                                                                       ', &
    'SYNOPSIS                                                               ', &
    ' fpm build [--profile PROF] [--flag FFLAGS] [--compiler COMPILER_NAME] ', &
    '           [--list] [--tests]                                          ', &
    '                                                                       ', &
    ' fpm build --help|--version                                            ', &
    '                                                                       ', &
    'DESCRIPTION                                                            ', &
    ' The "fpm build" command                                               ', &
    '    o Fetches any dependencies                                         ', &
    '    o Scans your sources                                               ', &
    '    o Builds them in the proper order                                  ', &
    '                                                                       ', &
    ' The Fortran source files are assumed by default to be in              ', &
    '    o src/     for modules and procedure source                        ', &
    '    o app/     main program(s) for applications                        ', &
    '    o test/    main program(s) and support files for project tests     ', &
    '    o example/ main program(s) for example programs                    ', &
    ' Changed or new files found are rebuilt. The results are placed in     ', &
    ' the build/ directory.                                                 ', &
    '                                                                       ', &
    ' Non-default pathnames and remote dependencies are used if             ', &
    ' specified in the "fpm.toml" file.                                     ', &
    '                                                                       ', &
    'OPTIONS                                                                ', &
    ' --profile PROF    selects the compilation profile for the build.',&
    '                   Currently available profiles are "release" for',&
    '                   high optimization and "debug" for full debug options.',&
    '                   If --flag is not specified the "debug" flags are the',&
    '                   default. ',&
    help_text_compiler, &
    help_text_flag, &
    ' --list       list candidates instead of building or running them      ', &
    ' --tests      build all tests (otherwise only if needed)               ', &
    ' --show-model show the model and exit (do not build)                   ', &
    ' --help       print this help and exit                                 ', &
    ' --version    print program version information and exit               ', &
    '                                                                       ', &
    help_text_environment, &
    '                                                                       ', &
    'EXAMPLES                                                               ', &
    ' Sample commands:                                                      ', &
    '                                                                       ', &
    '  fpm build                   # build with debug options               ', &
    '  fpm build --profile release # build with high optimization           ', &
    '' ]

    help_help=[character(len=80) :: &
    'NAME                                                                   ', &
    '   help(1) - the fpm(1) subcommand to display help                     ', &
    '                                                                       ', &
    'SYNOPSIS                                                               ', &
    '   fpm help [fpm] [new] [build] [run] [test] [help] [version] [manual] ', &
    '   [runner]                                                            ', &
    '                                                                       ', &
    'DESCRIPTION                                                            ', &
    '   The "fpm help" command is an alternative to the --help parameter    ', &
    '   on the fpm(1) command and its subcommands.                          ', &
    '                                                                       ', &
    'OPTIONS                                                                ', &
    '   NAME(s)    A list of topic names to display. All the subcommands    ', &
    '              have their own page (new, build, run, test, ...).        ', &
    '                                                                       ', &
    '              The special name "manual" displays all the fpm(1)        ', &
    '              built-in documentation.                                  ', &
    '                                                                       ', &
    '              The default is to display help for the fpm(1) command    ', &
    '              itself.                                                  ', &
    '                                                                       ', &
    'EXAMPLES                                                               ', &
    '   Sample usage:                                                       ', &
    '                                                                       ', &
    '     fpm help           # general fpm(1) command help                  ', &
    '     fpm help version   # show program version                         ', &
    '     fpm help new       # display help for "new" subcommand            ', &
    '     fpm help manual    # All fpm(1) built-in documentation            ', &
    '                                                                       ', &
    '' ]
    help_new=[character(len=80) ::                                             &
    'NAME                                                                   ', &
    ' new(1) - the fpm(1) subcommand to initialize a new project            ', &
    'SYNOPSIS                                                               ', &
   '  fpm new NAME [[--lib|--src] [--app] [--test] [--example]]|            ', &
   '      [--full|--bare][--backfill]                                       ', &
    ' fpm new --help|--version                                              ', &
    '                                                                       ', &
    'DESCRIPTION                                                            ', &
    ' "fpm new" creates and populates a new programming project directory.  ', &
    ' It                                                                    ', &
    '   o creates a directory with the specified name                       ', &
    '   o runs the command "git init" in that directory                     ', &
    '   o populates the directory with the default project directories      ', &
    '   o adds sample Fortran source files                                  ', &
    '                                                                       ', &
    ' The default file structure (that will be automatically scanned) is    ', &
    '                                                                       ', &
    '     NAME/                                                             ', &
    '       fpm.toml                                                        ', &
    '       src/                                                            ', &
    '           NAME.f90                                                    ', &
    '       app/                                                            ', &
    '           main.f90                                                    ', &
    '       test/                                                           ', &
    '           check.f90                                                   ', &
    '       example/                                                        ', &
    '           demo.f90                                                    ', &
    '                                                                       ', &
    ' Using this file structure is highly encouraged, particularly for      ', &
    ' small packages primarily intended to be used as dependencies.         ', &
    '                                                                       ', &
    ' If you find this restrictive and need to customize the package        ', &
    ' structure you will find using the --full switch creates a             ', &
    ' heavily annotated manifest file with references to documentation      ', &
    ' to aid in constructing complex package structures.                    ', &
    '                                                                       ', &
    ' Remember to update the information in the sample "fpm.toml"           ', &
    ' file with your name and e-mail address.                               ', &
    '                                                                       ', &
    'OPTIONS                                                                ', &
    ' NAME   the name of the project directory to create. The name          ', &
    '        must be made of up to 63 ASCII letters, digits, underscores,   ', &
    '        or hyphens, and start with a letter.                           ', &
    '                                                                       ', &
    ' The default is to create the src/, app/, and test/ directories.       ', &
    ' If any of the following options are specified then only the           ', &
    ' selected subdirectories are generated:                                ', &
    '                                                                       ', &
    ' --lib,--src  create directory src/ and a placeholder module           ', &
    '              named "NAME.f90" for use with subcommand "build".        ', &
    ' --app        create directory app/ and a placeholder main             ', &
    '              program for use with subcommand "run".                   ', &
    ' --test       create directory test/ and a placeholder program         ', &
    '              for use with the subcommand "test". Note that sans       ', &
    '              "--lib" it really does not have anything to test.        ', &
    ' --example    create directory example/ and a placeholder program      ', &
    '              for use with the subcommand "run --example".             ', &
    '              It is only created by default if "--full is" specified.  ', &
    '                                                                       ', &
    ' So the default is equivalent to                                        ',&
    '                                                                       ', &
    '    fpm NAME --lib --app --test                                        ', &
    '                                                                       ', &
    ' --backfill   By default the directory must not exist. If this         ', &
    '              option is present the directory may pre-exist and        ', &
    '              only subdirectories and files that do not                ', &
    '              already exist will be created. For example, if you       ', &
    '              previously entered "fpm new myname --lib" entering       ', &
    '              "fpm new myname -full --backfill" will create any missing', &
    '              app/, example/, and test/ directories and programs.      ', &
    '                                                                       ', &
    ' --full       By default a minimal manifest file ("fpm.toml") is       ', &
    '              created that depends on auto-discovery. With this        ', &
    '              option a much more extensive manifest sample is written  ', &
    '              and the example/ directory is created and populated.     ', &
    '              It is designed to facilitate creating projects that      ', &
    '              depend extensively on non-default build options.         ', &
    '                                                                       ', &
    ' --bare       A minimal manifest file ("fpm.toml") is created and      ', &
    '              "README.md" file is created but no directories or        ', &
    '              sample Fortran are generated.                            ', &
    '                                                                       ', &
    ' --help       print this help and exit                                 ', &
    ' --version    print program version information and exit               ', &
    '                                                                       ', &
    'EXAMPLES                                                               ', &
    ' Sample use                                                            ', &
    '                                                                       ', &
    '   fpm new myproject  # create new project directory and seed it       ', &
    '   cd myproject       # Enter the new directory                        ', &
    '   # and run commands such as                                          ', &
    '   fpm build                                                           ', &
    '   fpm run            # run lone example application program           ', &
    '   fpm test           # run example test program(s)                    ', &
    '   fpm run --example  # run lone example program                       ', &
    '                                                                       ', &
    '   fpm new A --full # create example/ and an annotated fpm.toml as well', &
    '   fpm new A --bare # create no directories                            ', &
    '   create any missing files in current directory                       ', &
    '   fpm new `pwd` --full --backfill                                     ', &
    '' ]
    help_test=[character(len=80) :: &
    'NAME                                                                   ', &
    ' test(1) - the fpm(1) subcommand to run project tests                  ', &
    '                                                                       ', &
    'SYNOPSIS                                                               ', &
    ' fpm test [[--target] NAME(s)] [--profile PROF] [--flag FFLAGS]', &
    '          [--compiler COMPILER_NAME ] [--runner "CMD"] [--list][-- ARGS]', &
    '                                                                       ', &
    ' fpm test --help|--version                                             ', &
    '                                                                       ', &
    'DESCRIPTION                                                            ', &
    ' Run applications you have built to test your project.                 ', &
    '                                                                       ', &
    'OPTIONS                                                                ', &
    ' --target NAME(s)  optional list of specific test names to execute.    ', &
    '                   The default is to run all the tests in test/        ', &
    '                   or the tests listed in the "fpm.toml" file.         ', &
    '                                                                       ', &
    '                   Basic "globbing" is supported where "?" represents  ', &
    '                   any single character and "*" represents any string. ', &
    '                   Note The glob string normally needs quoted to       ', &
    '                   protect the special characters from shell expansion.', &
    ' --profile PROF    selects the compilation profile for the build.',&
    '                   Currently available profiles are "release" for',&
    '                   high optimization and "debug" for full debug options.',&
    '                   If --flag is not specified the "debug" flags are the',&
    '                   default. ',&
    help_text_compiler, &
    help_text_flag, &
    ' --runner CMD  A command to prefix the program execution paths with.   ', &
    '               see "fpm help runner" for further details.              ', &
    ' --list     list candidates instead of building or running them        ', &
    ' -- ARGS    optional arguments to pass to the test program(s).         ', &
    '            The same arguments are passed to all test names            ', &
    '            specified.                                                 ', &
    '                                                                       ', &
    help_text_environment, &
    '                                                                       ', &
    'EXAMPLES                                                               ', &
    'run tests                                                              ', &
    '                                                                       ', &
    ' # run default tests in /test or as specified in "fpm.toml"            ', &
    ' fpm test                                                              ', &
    '                                                                       ', &
    ' # run using compiler command "f90"                                    ', &
    ' fpm test --compiler f90                                               ', &
    '                                                                       ', &
    ' # run a specific test and pass arguments to the command               ', &
    ' fpm test mytest -- -x 10 -y 20 --title "my title line"                ', &
    '                                                                       ', &
    ' fpm test tst1 tst2 --profile PROF  # run production version of two tests', &
    '' ]
    help_update=[character(len=80) :: &
    'NAME', &
    ' update(1) - manage project dependencies', &
    '', &
    'SYNOPSIS', &
    ' fpm update [--fetch-only] [--clean] [--verbose] [NAME(s)]', &
    '', &
    'DESCRIPTION', &
    ' Manage and update project dependencies. If no dependency names are', &
    ' provided all the dependencies are updated automatically.', &
    '', &
    'OPTIONS', &
    ' --fetch-only  Only fetch dependencies, do not update existing projects', &
    ' --clean       Do not use previous dependency cache', &
    ' --verbose     Show additional printout', &
    '', &
    'SEE ALSO', &
    ' The fpm(1) home page at https://github.com/fortran-lang/fpm', &
    '' ]
    help_install=[character(len=80) :: &
    'NAME', &
    ' install(1) - install fpm projects', &
    '', &
    'SYNOPSIS', &
    ' fpm install [--profile PROF] [--flag FFLAGS] [--list] [--no-rebuild]', &
    '             [--prefix DIR] [--bindir DIR] [--libdir DIR] [--includedir DIR]', &
    '             [--verbose]', &
    '', &
    'DESCRIPTION', &
    ' Subcommand to install fpm projects. Running install will export the', &
    ' current project to the selected prefix, this will by default install all', &
    ' executables (tests and examples are excluded) which are part of the projects.', &
    ' Libraries and module files are only installed for projects requiring the', &
    ' installation of those components in the package manifest.', &
    '', &
    'OPTIONS', &
    ' --list            list all installable targets for this project,', &
    '                   but do not install any of them', &
    ' --profile PROF    selects the compilation profile for the build.',&
    '                   Currently available profiles are "release" for',&
    '                   high optimization and "debug" for full debug options.',&
    '                   If --flag is not specified the "debug" flags are the',&
    '                   default. ',&
    help_text_flag, &
    ' --no-rebuild      do not rebuild project before installation', &
    ' --prefix DIR      path to installation directory (requires write access),', &
    '                   the default prefix on Unix systems is $HOME/.local', &
    '                   and %APPDATA%\local on Windows', &
    ' --bindir DIR      subdirectory to place executables in (default: bin)', &
    ' --libdir DIR      subdirectory to place libraries and archives in', &
    '                   (default: lib)', &
    ' --includedir DIR  subdirectory to place headers and module files in', &
    '                   (default: include)', &
    ' --verbose         print more information', &
    '', &
    help_text_environment, &
    '', &
    'EXAMPLES', &
    ' 1. Install release version of project:', &
    '', &
    '    fpm install --profile release', &
    '', &
    ' 2. Install the project without rebuilding the executables:', &
    '', &
    '    fpm install --no-rebuild', &
    '', &
    ' 3. Install executables to a custom prefix into the exe directory:', &
    '', &
    '    fpm install --prefix $PWD --bindir exe', &
    '' ]
    end subroutine set_help

    subroutine get_char_arg(var, arg)
      character(len=:), allocatable, intent(out) :: var
      character(len=*), intent(in) :: arg
      var = sget(arg)
      if (len_trim(var) == 0) deallocate(var)
    end subroutine get_char_arg


    !> Get an environment variable for fpm, this routine ensures that every variable
    !> used by fpm is prefixed with FPM_.
    function get_fpm_env(env, default) result(val)
      character(len=*), intent(in) :: env
      character(len=*), intent(in) :: default
      character(len=:), allocatable :: val

      character(len=*), parameter :: fpm_prefix = "FPM_"

      val = get_env(fpm_prefix//val, default)
    end function get_fpm_env

end module fpm_command_line<|MERGE_RESOLUTION|>--- conflicted
+++ resolved
@@ -282,13 +282,7 @@
             call set_args(common_args // compiler_args //'&
             & --list F &
             & --show-model F &
-<<<<<<< HEAD
-=======
-            & --compiler "'//get_env('FPM_COMPILER','gfortran')//'" &
-            & --flag:: " "&
             & --tests F &
-            & --verbose F &
->>>>>>> 6bb5f6c4
             & --',help_build,version_text)
 
             call check_build_vals()
