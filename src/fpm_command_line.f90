--- conflicted
+++ resolved
@@ -161,13 +161,7 @@
 &  ' ',     'fpm',    'new',     'build',  'run',    'clean',  &
 &  'test',  'runner', 'install', 'update', 'list',   'help',   'version', 'publish' ]
 
-<<<<<<< HEAD
-character(len=:), allocatable :: val_runner, val_compiler, val_flag, val_cflag, val_cxxflag, val_ldflag, &
-    val_profile, val_runner_args, val_dump, val_build_dir
-
-=======
 character(len=:), allocatable :: val_runner,val_runner_args,val_dump
->>>>>>> e9f94769
 
 !   '12345678901234567890123456789012345678901234567890123456789012345678901234567890',&
 character(len=80), parameter :: help_text_build_common(*) = [character(len=80) ::      &
@@ -356,32 +350,6 @@
 
             ! Allocate and populate (parent build settings via helper)
             allocate(fpm_run_settings :: cmd_settings)
-<<<<<<< HEAD
-            val_runner=sget('runner')
-            if(specified('runner') .and. val_runner=='')val_runner='echo'
-
-            cmd_settings=fpm_run_settings(&
-            & args=remaining,&
-            & profile=val_profile,&
-            & prune=.not.lget('no-prune'), &
-            & compiler=val_compiler, &
-            & c_compiler=c_compiler, &
-            & cxx_compiler=cxx_compiler, &
-            & archiver=archiver, &
-            & path_to_config=config_file, &
-            & flag=val_flag, &
-            & cflag=val_cflag, &
-            & cxxflag=val_cxxflag, &
-            & ldflag=val_ldflag, &
-            & build_dir=val_build_dir, &
-            & example=lget('example'), &
-            & list=lget('list'),&
-            & build_tests=.false.,&
-            & name=names,&
-            & runner=val_runner,&
-            & runner_args=val_runner_args, &
-            & verbose=lget('verbose') )
-=======
             
             select type (cmd => cmd_settings)
                 
@@ -402,8 +370,6 @@
                     cmd%runner_args = val_runner_args
                     
             end select
->>>>>>> e9f94769
-
         case('build')
             call set_args(common_args // compiler_args //'&
             & --list F &
@@ -415,27 +381,7 @@
 
             ! Create and populate a base fpm_build_settings from CLI/env
             allocate( fpm_build_settings :: cmd_settings )
-<<<<<<< HEAD
-            cmd_settings=fpm_build_settings(  &
-            & profile=val_profile,&
-            & dump=val_dump,&
-            & prune=.not.lget('no-prune'), &
-            & compiler=val_compiler, &
-            & c_compiler=c_compiler, &
-            & cxx_compiler=cxx_compiler, &
-            & archiver=archiver, &
-            & path_to_config=config_file, &
-            & flag=val_flag, &
-            & cflag=val_cflag, &
-            & cxxflag=val_cxxflag, &
-            & ldflag=val_ldflag, &
-            & build_dir=val_build_dir, &
-            & list=lget('list'),&
-            & show_model=lget('show-model'),&
-            & build_tests=lget('tests'),&
-            & verbose=lget('verbose') )
-=======
-            
+
             select type (cmd => cmd_settings)
                class is (fpm_build_settings)
                    call build_settings(cmd, list=lget('list'),                 &
@@ -443,7 +389,6 @@
                                             build_tests=lget('tests'),         &
                                             config_file=sget('config-file') )
             end select
->>>>>>> e9f94769
 
         case('new')
             call set_args(common_args // '&
@@ -586,32 +531,14 @@
                 &', help_install, version_text)
 
             config_file = sget('config-file')
-<<<<<<< HEAD
-            allocate(install_settings, source=fpm_install_settings(&
-                list=lget('list'), &
-                build_tests=lget('test'), &
-                profile=val_profile,&
-                prune=.not.lget('no-prune'), &
-                compiler=val_compiler, &
-                c_compiler=c_compiler, &
-                cxx_compiler=cxx_compiler, &
-                archiver=archiver, &
-                path_to_config=config_file, &
-                flag=val_flag, &
-                cflag=val_cflag, &
-                cxxflag=val_cxxflag, &
-                ldflag=val_ldflag, &
-                build_dir=val_build_dir, &
-                no_rebuild=lget('no-rebuild'), &
-                verbose=lget('verbose')))
-=======
+
             allocate(install_settings)
 
             call build_settings(install_settings, list=lget('list'),  &
                                 build_tests=lget('test'), config_file=config_file)
             
             install_settings%no_rebuild = lget('no-rebuild')
->>>>>>> e9f94769
+
             call get_char_arg(install_settings%prefix, 'prefix')
             call get_char_arg(install_settings%libdir, 'libdir')
             call get_char_arg(install_settings%testdir, 'testdir')
@@ -660,31 +587,6 @@
             allocate(fpm_test_settings :: cmd_settings)
             val_runner=sget('runner')
             if(specified('runner') .and. val_runner=='')val_runner='echo'
-<<<<<<< HEAD
-
-            cmd_settings=fpm_test_settings(&
-            & args=remaining, &
-            & profile=val_profile, &
-            & prune=.not.lget('no-prune'), &
-            & compiler=val_compiler, &
-            & c_compiler=c_compiler, &
-            & cxx_compiler=cxx_compiler, &
-            & archiver=archiver, &
-            & path_to_config=config_file, &
-            & flag=val_flag, &
-            & cflag=val_cflag, &
-            & cxxflag=val_cxxflag, &
-            & ldflag=val_ldflag, &
-            & build_dir=val_build_dir, &
-            & example=.false., &
-            & list=lget('list'), &
-            & build_tests=.true., &
-            & name=names, &
-            & runner=val_runner, &
-            & runner_args=val_runner_args, &
-            & verbose=lget('verbose'))
-
-=======
             
             select type (cmd => cmd_settings)
             type is (fpm_test_settings)
@@ -699,8 +601,7 @@
                 cmd%runner_args = val_runner_args
                 
             end select
-            
->>>>>>> e9f94769
+
         case('update')
             call set_args(common_args // '&
             & --fetch-only F &
@@ -857,22 +758,6 @@
         end if
 
     contains
-
-<<<<<<< HEAD
-    subroutine check_build_vals()
-        val_compiler=sget('compiler')
-        if(val_compiler=='') val_compiler='gfortran'
-
-        val_flag = " " // sget('flag')
-        val_cflag = " " // sget('c-flag')
-        val_cxxflag = " " // sget('cxx-flag')
-        val_ldflag = " " // sget('link-flag')
-        val_profile = sget('profile')
-        val_build_dir = sget('build-dir')
-
-        call validate_build_dir(val_build_dir)
-
-    end subroutine check_build_vals
 
     !> Validate that build directory is not a reserved source directory name
     subroutine validate_build_dir(build_dir)
@@ -909,8 +794,6 @@
         
     end subroutine validate_build_dir
 
-=======
->>>>>>> e9f94769
     !> Print help text and stop
     subroutine printhelp(lines)
     character(len=:),intent(in),allocatable :: lines(:)
@@ -1727,7 +1610,7 @@
 
         character(len=:), allocatable :: comp, ccomp, cxcomp, arch
         character(len=:), allocatable :: fflags, cflags, cxxflags, ldflags
-        character(len=:), allocatable :: prof, cfg, dump
+        character(len=:), allocatable :: prof, cfg, dump, dir
 
         ! Read CLI/env values (sget returns what set_args registered, including defaults)
         ! This is equivalent to check_build_vals
@@ -1737,6 +1620,7 @@
         cxxflags = ' ' // sget('cxx-flag')
         ldflags  = ' ' // sget('link-flag')
         prof     = sget('profile')
+        dir      = sget('build-dir')
 
         ccomp    = sget('c-compiler')
         cxcomp   = sget('cxx-compiler')
@@ -1766,6 +1650,7 @@
         self%compiler      = comp
         self%c_compiler    = ccomp
         self%cxx_compiler  = cxcomp
+        self%build_dir     = dir
         self%archiver      = arch
         self%path_to_config= cfg
         self%flag          = fflags
