!># The fpm package model
!>
!> Defines the fpm model data types which encapsulate all information
!> required to correctly build a package and its dependencies.
!>
!> The process (see `[[build_model(subroutine)]]`) for generating a valid `[[fpm_model]]` involves
!>  source files discovery ([[fpm_sources]]) and parsing ([[fpm_source_parsing]]).
!>
!> Once a valid `[[fpm_model]]` has been constructed, it may be passed to `[[fpm_targets:targets_from_sources]]` to
!> generate a list of build targets for the backend.
!>
!>### Enumerations
!>
!> __Source type:__ `FPM_UNIT_*`
!> Describes the type of source file — determines build target generation
!>
!> The logical order of precedence for assigning `unit_type` is as follows:
!>
!>```
!> if source-file contains program then
!>   unit_type = FPM_UNIT_PROGRAM
!> else if source-file contains non-module subroutine/function then
!>   unit_type = FPM_UNIT_SUBPROGRAM
!> else if source-file contains submodule then
!>   unit_type = FPM_UNIT_SUBMODULE
!> else if source-file contains module then
!>   unit_type = FPM_UNIT_MODULE
!> end if
!>```
!>
!> @note A source file is only designated `FPM_UNIT_MODULE` if it **only** contains modules - no non-module subprograms.
!> (This allows tree-shaking/pruning of build targets based on unused module dependencies.)
!>
!> __Source scope:__ `FPM_SCOPE_*`
!> Describes the scoping rules for using modules — controls module dependency resolution
!>
module fpm_model
use iso_fortran_env, only: int64
use fpm_compiler, only: compiler_t, archiver_t, debug
use fpm_dependency, only: dependency_tree_t
<<<<<<< HEAD
use fpm_strings, only: string_t, str, len_trim, upper, operator(==)
use fpm_toml, only: serializable_t, toml_table, toml_stat, set_value, set_list, get_value, &
                    & get_list, add_table, toml_key, add_array, set_string
use fpm_error, only: error_t, fatal_error
=======
use fpm_strings, only: string_t, str, len_trim
use fpm_manifest_preprocess, only: preprocess_config_t
>>>>>>> a0cb608f
implicit none

private
public :: fpm_model_t, srcfile_t, show_model, fortran_features_t, package_t

public :: FPM_UNIT_UNKNOWN, FPM_UNIT_PROGRAM, FPM_UNIT_MODULE, &
          FPM_UNIT_SUBMODULE, FPM_UNIT_SUBPROGRAM, FPM_UNIT_CSOURCE, &
          FPM_UNIT_CHEADER, FPM_SCOPE_UNKNOWN, FPM_SCOPE_LIB, &
          FPM_SCOPE_DEP, FPM_SCOPE_APP, FPM_SCOPE_EXAMPLE, FPM_SCOPE_TEST, &
          FPM_UNIT_CPPSOURCE

!> Source type unknown
integer, parameter :: FPM_UNIT_UNKNOWN = -1
!> Source contains a fortran program
integer, parameter :: FPM_UNIT_PROGRAM = 1
!> Source **only** contains one or more fortran modules
integer, parameter :: FPM_UNIT_MODULE = 2
!> Source contains one or more fortran submodules
integer, parameter :: FPM_UNIT_SUBMODULE = 3
!> Source contains one or more fortran subprogram not within modules
integer, parameter :: FPM_UNIT_SUBPROGRAM = 4
!> Source type is c source file
integer, parameter :: FPM_UNIT_CSOURCE = 5
!> Source type is c header file
integer, parameter :: FPM_UNIT_CHEADER = 6
!> Souce type is c++ source file.
integer, parameter :: FPM_UNIT_CPPSOURCE = 7

!> Source has no module-use scope
integer, parameter :: FPM_SCOPE_UNKNOWN = -1
!> Module-use scope is library/dependency modules only
integer, parameter :: FPM_SCOPE_LIB = 1
!> Module-use scope is library/dependency modules only
integer, parameter :: FPM_SCOPE_DEP = 2
!> Module-use scope is library/dependency and app modules
integer, parameter :: FPM_SCOPE_APP = 3
!> Module-use scope is library/dependency and test modules
integer, parameter :: FPM_SCOPE_TEST = 4
integer, parameter :: FPM_SCOPE_EXAMPLE = 5

!> Enabled Fortran language features
type, extends(serializable_t) :: fortran_features_t

    !> Use default implicit typing
    logical :: implicit_typing = .false.

    !> Use implicit external interface
    logical :: implicit_external = .false.

    !> Form to use for all Fortran sources
    character(:), allocatable :: source_form

    contains

        !> Serialization interface
        procedure :: serializable_is_same => fft_is_same
        procedure :: dump_to_toml   => fft_dump_to_toml
        procedure :: load_from_toml => fft_load_from_toml

end type fortran_features_t

!> Type for describing a source file
type, extends(serializable_t) :: srcfile_t
    !> File path relative to cwd
    character(:), allocatable :: file_name

    !> Name of executable for FPM_UNIT_PROGRAM
    character(:), allocatable :: exe_name

    !> Target module-use scope
    integer :: unit_scope = FPM_SCOPE_UNKNOWN

    !> Modules provided by this source file (lowerstring)
    type(string_t), allocatable :: modules_provided(:)

    !> Type of source unit
    integer :: unit_type = FPM_UNIT_UNKNOWN

    !> Parent modules (submodules only)
    type(string_t), allocatable :: parent_modules(:)

    !>  Modules USEd by this source file (lowerstring)
    type(string_t), allocatable :: modules_used(:)

    !> Files INCLUDEd by this source file
    type(string_t), allocatable :: include_dependencies(:)

    !> Native libraries to link against
    type(string_t), allocatable :: link_libraries(:)

    !> Current hash
    integer(int64) :: digest

    contains

        !> Serialization interface
        procedure :: serializable_is_same => srcfile_is_same
        procedure :: dump_to_toml   => srcfile_dump_to_toml
        procedure :: load_from_toml => srcfile_load_from_toml

end type srcfile_t


!> Type for describing a single package
type, extends(serializable_t) :: package_t

    !> Name of package
    character(:), allocatable :: name

    !> Array of sources
    type(srcfile_t), allocatable :: sources(:)

    !> List of macros.
    type(preprocess_config_t) :: preprocess

    !> Package version number.
    character(:), allocatable :: version

    !> Module naming conventions
    logical :: enforce_module_names = .false.

    !> Prefix for all module names
    type(string_t) :: module_prefix

    !> Language features
    type(fortran_features_t) :: features

    contains

        !> Serialization interface
        procedure :: serializable_is_same => package_is_same
        procedure :: dump_to_toml   => package_dump_to_toml
        procedure :: load_from_toml => package_load_from_toml

end type package_t


!> Type describing everything required to build
!>  the root package and its dependencies.
type, extends(serializable_t) :: fpm_model_t

    !> Name of root package
    character(:), allocatable :: package_name

    !> Array of packages (including the root package)
    type(package_t), allocatable :: packages(:)

    !> Compiler object
    type(compiler_t) :: compiler

    !> Archiver object
    type(archiver_t) :: archiver

    !> Command line flags passed to fortran for compilation
    character(:), allocatable :: fortran_compile_flags

    !> Command line flags passed to C for compilation
    character(:), allocatable :: c_compile_flags

    !> Command line flags passed to C++ for compilation
    character(:), allocatable :: cxx_compile_flags

    !> Command line flags passed to the linker
    character(:), allocatable :: link_flags

    !> Base directory for build
    character(:), allocatable :: build_prefix

    !> Include directories
    type(string_t), allocatable :: include_dirs(:)

    !> Native libraries to link against
    type(string_t), allocatable :: link_libraries(:)

    !> External modules used
    type(string_t), allocatable :: external_modules(:)

    !> Project dependencies
    type(dependency_tree_t) :: deps

    !> Whether tests should be added to the build list
    logical :: include_tests = .true.

    !> Whether module names should be prefixed with the package name
    logical :: enforce_module_names = .false.

    !> Prefix for all module names
    type(string_t) :: module_prefix

    contains

        !> Serialization interface
        procedure :: serializable_is_same => model_is_same
        procedure :: dump_to_toml   => model_dump_to_toml
        procedure :: load_from_toml => model_load_from_toml

end type fpm_model_t

contains


function info_package(p) result(s)
    ! Returns representation of package_t
    type(package_t), intent(in) :: p
    character(:), allocatable :: s

    integer :: i

    s = s // 'package_t('
    s = s // 'name="' // p%name //'"'
    s = s // ', sources=['
    do i = 1, size(p%sources)
        s = s // info_srcfile(p%sources(i))
        if (i < size(p%sources)) s = s // ", "
    end do
    s = s // "]"

    ! Print module naming convention
    s = s // ', enforce_module_names="' // merge('T','F',p%enforce_module_names) // '"'

    ! Print custom prefix
    if (p%enforce_module_names .and. len_trim(p%module_prefix)>0) &
    s = s // ', custom_prefix="' // p%module_prefix%s // '"'

    s = s // ")"

end function info_package

function info_srcfile(source) result(s)
    type(srcfile_t), intent(in) :: source
    character(:), allocatable :: s
    integer :: i
    !type srcfile_t
    s = "srcfile_t("
    !    character(:), allocatable :: file_name
    s = s // 'file_name="' // source%file_name // '"'
    !    character(:), allocatable :: exe_name
    s = s // ', exe_name="' // source%exe_name // '"'
    !    integer :: unit_scope = FPM_SCOPE_UNKNOWN
    s = s // ', unit_scope="' // FPM_SCOPE_NAME(source%unit_scope) // '"'
    !    type(string_t), allocatable :: modules_provided(:)
    s = s // ", modules_provided=["
    do i = 1, size(source%modules_provided)
        s = s // '"' // source%modules_provided(i)%s // '"'
        if (i < size(source%modules_provided)) s = s // ", "
    end do
    s = s // "]"
    s = s // ", parent_modules=["
    do i = 1, size(source%parent_modules)
        s = s // '"' // source%parent_modules(i)%s // '"'
        if (i < size(source%parent_modules)) s = s // ", "
    end do
    s = s // "]"
    !    integer :: unit_type = FPM_UNIT_UNKNOWN
    s = s // ', unit_type="' // FPM_UNIT_NAME(source%unit_type) // '"'
    !    type(string_t), allocatable :: modules_used(:)
    s = s // ", modules_used=["
    do i = 1, size(source%modules_used)
        s = s // '"' // source%modules_used(i)%s // '"'
        if (i < size(source%modules_used)) s = s // ", "
    end do
    s = s // "]"
    !    type(string_t), allocatable :: include_dependencies(:)
    s = s // ", include_dependencies=["
    do i = 1, size(source%include_dependencies)
        s = s // '"' // source%include_dependencies(i)%s // '"'
        if (i < size(source%include_dependencies)) s = s // ", "
    end do
    s = s // "]"
    !    type(string_t), allocatable :: link_libraries(:)
    s = s // ", link_libraries=["
    do i = 1, size(source%link_libraries)
        s = s // '"' // source%link_libraries(i)%s // '"'
        if (i < size(source%link_libraries)) s = s // ", "
    end do
    s = s // "]"
    !    integer(int64) :: digest
    s = s // ", digest=" // str(source%digest)
    !end type srcfile_t
    s = s // ")"
end function info_srcfile

function info_srcfile_short(source) result(s)
    ! Prints a shortened version of srcfile_t
    type(srcfile_t), intent(in) :: source
    character(:), allocatable :: s
    s = "srcfile_t("
    s = s // 'file_name="' // source%file_name // '"'
    s = s // ", ...)"
end function info_srcfile_short

function info_model(model) result(s)
    type(fpm_model_t), intent(in) :: model
    character(:), allocatable :: s
    integer :: i
    !type :: fpm_model_t
    s = "fpm_model_t("
    !    character(:), allocatable :: package_name
    s = s // 'package_name="' // model%package_name // '"'
    !    type(srcfile_t), allocatable :: sources(:)
    s = s // ", packages=["
    do i = 1, size(model%packages)
        s = s // info_package(model%packages(i))
        if (i < size(model%packages)) s = s // ", "
    end do
    s = s // "]"
    s = s // ', compiler=(' // debug(model%compiler) // ')'
    s = s // ', archiver=(' // debug(model%archiver) // ')'
    !    character(:), allocatable :: fortran_compile_flags
    s = s // ', fortran_compile_flags="' // model%fortran_compile_flags // '"'
    s = s // ', c_compile_flags="' // model%c_compile_flags // '"'
    s = s // ', cxx_compile_flags="' // model%cxx_compile_flags // '"'
    s = s // ', link_flags="' // model%link_flags // '"'
    s = s // ', build_prefix="' // model%build_prefix // '"'
    !    type(string_t), allocatable :: link_libraries(:)
    s = s // ", link_libraries=["
    do i = 1, size(model%link_libraries)
        s = s // '"' // model%link_libraries(i)%s // '"'
        if (i < size(model%link_libraries)) s = s // ", "
    end do
    s = s // "]"
    !    type(string_t), allocatable :: external_modules(:)
    s = s // ", external_modules=["
    do i = 1, size(model%external_modules)
        s = s // '"' // model%external_modules(i)%s // '"'
        if (i < size(model%external_modules)) s = s // ", "
    end do
    s = s // "]"
    !    type(dependency_tree_t) :: deps
    ! TODO: print `dependency_tree_t` properly, which should become part of the
    !       model, not imported from another file
    s = s // ", deps=dependency_tree_t(...)"

    ! Print module naming convention
    s = s // ', enforce_module_names="' // merge('T','F',model%enforce_module_names) // '"'

    ! Print custom prefix
    if (model%enforce_module_names .and. len_trim(model%module_prefix)>0) &
    s = s // ', custom_prefix="' // model%module_prefix%s // '"'

    !end type fpm_model_t
    s = s // ")"
end function info_model

subroutine show_model(model)
    ! Prints a human readable representation of the Model
    type(fpm_model_t), intent(in) :: model
    print *, info_model(model)
end subroutine show_model

!> Return the character name of a scope flag
function FPM_SCOPE_NAME(flag) result(name)
    integer, intent(in) :: flag
    character(len=:), allocatable :: name

    select case (flag)
       case (FPM_SCOPE_UNKNOWN); name = "FPM_SCOPE_UNKNOWN"
       case (FPM_SCOPE_LIB);     name = "FPM_SCOPE_LIB"
       case (FPM_SCOPE_DEP);     name = "FPM_SCOPE_DEP"
       case (FPM_SCOPE_APP);     name = "FPM_SCOPE_APP"
       case (FPM_SCOPE_TEST);    name = "FPM_SCOPE_TEST"
       case (FPM_SCOPE_EXAMPLE); name = "FPM_SCOPE_EXAMPLE"
       case default;             name = "INVALID"
    end select
end function FPM_SCOPE_NAME

!> Parse git FPM_SCOPE identifier from a string
integer function parse_scope(name) result(scope)
    character(len=*), intent(in) :: name

    character(len=len(name)) :: uppercase

    !> Make it Case insensitive
    uppercase = upper(name)

    select case (trim(uppercase))
       case ("FPM_SCOPE_UNKNOWN"); scope = FPM_SCOPE_UNKNOWN
       case ("FPM_SCOPE_LIB");     scope = FPM_SCOPE_LIB
       case ("FPM_SCOPE_DEP");     scope = FPM_SCOPE_DEP
       case ("FPM_SCOPE_APP");     scope = FPM_SCOPE_APP
       case ("FPM_SCOPE_TEST");    scope = FPM_SCOPE_TEST
       case ("FPM_SCOPE_EXAMPLE"); scope = FPM_SCOPE_EXAMPLE
       case default;               scope = -9999
    end select

end function parse_scope

!> Return the character name of a unit flag
function FPM_UNIT_NAME(flag) result(name)
    integer, intent(in) :: flag
    character(len=:), allocatable :: name

    select case (flag)
       case (FPM_UNIT_UNKNOWN);    name = "FPM_UNIT_UNKNOWN"
       case (FPM_UNIT_PROGRAM);    name = "FPM_UNIT_PROGRAM"
       case (FPM_UNIT_MODULE);     name = "FPM_UNIT_MODULE"
       case (FPM_UNIT_SUBMODULE);  name = "FPM_UNIT_SUBMODULE"
       case (FPM_UNIT_SUBPROGRAM); name = "FPM_UNIT_SUBPROGRAM"
       case (FPM_UNIT_CSOURCE);    name = "FPM_UNIT_CSOURCE"
       case (FPM_UNIT_CPPSOURCE);  name = "FPM_UNIT_CPPSOURCE"
       case (FPM_UNIT_CHEADER);    name = "FPM_UNIT_CHEADER"
       case default;               name = "INVALID"
    end select
end function FPM_UNIT_NAME

!> Parse git FPM_UNIT identifier from a string
integer function parse_unit(name) result(unit)
    character(len=*), intent(in) :: name

    character(len=len(name)) :: uppercase

    !> Make it Case insensitive
    uppercase = upper(name)

    select case (trim(uppercase))
       case ("FPM_UNIT_UNKNOWN");    unit = FPM_UNIT_UNKNOWN
       case ("FPM_UNIT_PROGRAM");    unit = FPM_UNIT_PROGRAM
       case ("FPM_UNIT_MODULE");     unit = FPM_UNIT_MODULE
       case ("FPM_UNIT_SUBMODULE");  unit = FPM_UNIT_SUBMODULE
       case ("FPM_UNIT_SUBPROGRAM"); unit = FPM_UNIT_SUBPROGRAM
       case ("FPM_UNIT_CSOURCE");    unit = FPM_UNIT_CSOURCE
       case ("FPM_UNIT_CPPSOURCE");  unit = FPM_UNIT_CPPSOURCE
       case ("FPM_UNIT_CHEADER");    unit = FPM_UNIT_CHEADER
       case default;                 unit = -9999
    end select

end function parse_unit

!> Check that two source files are equal
logical function srcfile_is_same(this,that)
    class(srcfile_t), intent(in) :: this
    class(serializable_t), intent(in) :: that

    srcfile_is_same = .false.

    select type (other=>that)
       type is (srcfile_t)

          if (.not.(this%file_name==other%file_name)) return
          if (.not.(this%exe_name==other%exe_name)) return
          if (.not.(this%unit_scope==other%unit_scope)) return
          if (.not.(this%modules_provided==other%modules_provided)) return
          if (.not.(this%unit_type==other%unit_type)) return
          if (.not.(this%parent_modules==other%parent_modules)) return
          if (.not.(this%modules_used==other%modules_used)) return
          if (.not.(this%include_dependencies==other%include_dependencies)) return
          if (.not.(this%link_libraries==other%link_libraries)) return
          if (.not.(this%digest==other%digest)) return

       class default
          ! Not the same type
          return
    end select

    !> All checks passed!
    srcfile_is_same = .true.

end function srcfile_is_same

!> Dump dependency to toml table
subroutine srcfile_dump_to_toml(self, table, error)

    !> Instance of the serializable object
    class(srcfile_t), intent(inout) :: self

    !> Data structure
    type(toml_table), intent(inout) :: table

    !> Error handling
    type(error_t), allocatable, intent(out) :: error

    integer :: ierr

    call set_string(table, "file-name", self%file_name, error, 'srcfile_t')
    if (allocated(error)) return
    call set_string(table, "exe-name", self%exe_name, error, 'srcfile_t')
    if (allocated(error)) return
    call set_value(table, "digest", self%digest, error, 'srcfile_t')
    if (allocated(error)) return

    ! unit_scope and unit_type are saved as strings so the output is independent
    ! of the internal representation
    call set_string(table,"unit-scope",FPM_SCOPE_NAME(self%unit_scope), error, 'srcfile_t')
    if (allocated(error)) return
    call set_string(table,"unit-type",FPM_UNIT_NAME(self%unit_type), error, 'srcfile_t')
    if (allocated(error)) return
    call set_list(table, "modules-provided",self%modules_provided, error)
    if (allocated(error)) return
    call set_list(table, "parent-modules",self%parent_modules, error)
    if (allocated(error)) return
    call set_list(table, "modules-used",self%modules_used, error)
    if (allocated(error)) return
    call set_list(table, "include-dependencies",self%include_dependencies, error)
    if (allocated(error)) return
    call set_list(table, "link-libraries",self%link_libraries, error)
    if (allocated(error)) return

end subroutine srcfile_dump_to_toml

!> Read dependency from toml table (no checks made at this stage)
subroutine srcfile_load_from_toml(self, table, error)

    !> Instance of the serializable object
    class(srcfile_t), intent(inout) :: self

    !> Data structure
    type(toml_table), intent(inout) :: table

    !> Error handling
    type(error_t), allocatable, intent(out) :: error

    character(len=:), allocatable :: flag
    integer :: ierr

    call get_value(table, "file-name", self%file_name)
    call get_value(table, "exe-name", self%exe_name)
    call get_value(table, "digest", self%digest, error, 'srcfile_t')
    if (allocated(error)) return

    ! unit_scope and unit_type are saved as strings so the output is independent
    ! of the internal representation
    call get_value(table, "unit-scope", flag)
    if (allocated(flag)) self%unit_scope = parse_scope(flag)
    call get_value(table, "unit-type", flag)
    if (allocated(flag)) self%unit_type = parse_unit(flag)

    call get_list(table,"modules-provided",self%modules_provided, error)
    if (allocated(error)) return

    call get_list(table,"parent-modules",self%parent_modules, error)
    if (allocated(error)) return

    call get_list(table,"modules-used",self%modules_used, error)
    if (allocated(error)) return

    call get_list(table,"include-dependencies",self%include_dependencies, error)
    if (allocated(error)) return

    call get_list(table,"link-libraries",self%link_libraries, error)
    if (allocated(error)) return

end subroutine srcfile_load_from_toml

!> Check that two fortran feature objects are equal
logical function fft_is_same(this,that)
    class(fortran_features_t), intent(in) :: this
    class(serializable_t), intent(in) :: that

    fft_is_same = .false.

    select type (other=>that)
       type is (fortran_features_t)

           if (.not.(this%implicit_typing.eqv.other%implicit_typing)) return
           if (.not.(this%implicit_external.eqv.other%implicit_external)) return
           if (.not.(this%source_form==other%source_form)) return

       class default
          ! Not the same type
          return
    end select

    !> All checks passed!
    fft_is_same = .true.

end function fft_is_same

!> Dump fortran features to toml table
subroutine fft_dump_to_toml(self, table, error)

    !> Instance of the serializable object
    class(fortran_features_t), intent(inout) :: self

    !> Data structure
    type(toml_table), intent(inout) :: table

    !> Error handling
    type(error_t), allocatable, intent(out) :: error

    call set_value(table, "implicit-typing", self%implicit_typing, error, 'fortran_features_t')
    if (allocated(error)) return
    call set_value(table, "implicit-external", self%implicit_external, error, 'fortran_features_t')
    if (allocated(error)) return
    call set_string(table, "source-form", self%source_form, error, 'fortran_features_t')
    if (allocated(error)) return

end subroutine fft_dump_to_toml

!> Read dependency from toml table (no checks made at this stage)
subroutine fft_load_from_toml(self, table, error)

    !> Instance of the serializable object
    class(fortran_features_t), intent(inout) :: self

    !> Data structure
    type(toml_table), intent(inout) :: table

    !> Error handling
    type(error_t), allocatable, intent(out) :: error

    integer :: ierr

    call get_value(table, "implicit-typing", self%implicit_typing, error, 'fortran_features_t')
    if (allocated(error)) return
    call get_value(table, "implicit-external", self%implicit_external, error, 'fortran_features_t')
    if (allocated(error)) return
    ! Return unallocated value if not present
    call get_value(table, "source-form", self%source_form)

end subroutine fft_load_from_toml

!> Check that two package objects are equal
logical function package_is_same(this,that)
    class(package_t), intent(in) :: this
    class(serializable_t), intent(in) :: that

    integer :: ii

    package_is_same = .false.

    select type (other=>that)
       type is (package_t)

           if (.not.(this%name==other%name)) return
           if (.not.(allocated(this%sources).eqv.allocated(other%sources))) return
           if (allocated(this%sources)) then
              if (.not.(size(this%sources)==size(other%sources))) return
              do ii = 1, size(this%sources)
                  if (.not.(this%sources(ii)==other%sources(ii))) return
              end do
           end if

           if (.not.(this%macros==other%macros)) return
           if (.not.(this%version==other%version)) return

           !> Module naming
           if (.not.(this%enforce_module_names.eqv.other%enforce_module_names)) return
           if (.not.(this%module_prefix==other%module_prefix)) return

           !> Fortran features
           if (.not.(this%features==other%features)) return

       class default
          ! Not the same type
          return
    end select

    !> All checks passed!
    package_is_same = .true.

end function package_is_same

!> Dump dependency to toml table
subroutine package_dump_to_toml(self, table, error)

    !> Instance of the serializable object
    class(package_t), intent(inout) :: self

    !> Data structure
    type(toml_table), intent(inout) :: table

    !> Error handling
    type(error_t), allocatable, intent(out) :: error

    integer :: ierr, ii
    type(toml_table), pointer :: ptr,this_source
    character(16) :: src_name

    call set_string(table, "name", self%name, error, 'package_t')
    if (allocated(error)) return

    call set_string(table, "version", self%version, error, 'package_t')
    if (allocated(error)) return

    call set_value(table, "module-naming", self%enforce_module_names, error, 'package_t')
    if (allocated(error)) return

    call set_string(table, "module-prefix", self%module_prefix, error, 'package_t')
    if (allocated(error)) return

    call set_list(table, "macros", self%macros, error)
    if (allocated(error)) return

    !> Create a fortran table
    call add_table(table, "fortran", ptr, error, 'package_t')
    if (allocated(error)) return
    call self%features%dump_to_toml(ptr, error)
    if (allocated(error)) return

    !> Create a sources table
    if (allocated(self%sources)) then

        call add_table(table, "sources", ptr, error, 'package_t')
        if (allocated(error)) return

        do ii = 1, size(self%sources)

            write(src_name,1) ii
            call add_table(ptr, trim(src_name), this_source, error, 'package_t[source]')
            if (allocated(error)) return
            call self%sources(ii)%dump_to_toml(this_source,error)
            if (allocated(error)) return

        end do

    end if

    1 format('src_',i0)

end subroutine package_dump_to_toml

!> Read dependency from toml table (no checks made at this stage)
subroutine package_load_from_toml(self, table, error)

    !> Instance of the serializable object
    class(package_t), intent(inout) :: self

    !> Data structure
    type(toml_table), intent(inout) :: table

    !> Error handling
    type(error_t), allocatable, intent(out) :: error

    integer :: ierr,ii,jj
    type(toml_key), allocatable :: keys(:),src_keys(:)
    type(toml_table), pointer :: ptr_sources,ptr,ptr_fortran
    type(error_t), allocatable :: new_error

    call get_value(table, "name", self%name)
    call get_value(table, "version", self%version)

    call get_value(table, "module-naming", self%enforce_module_names, error, 'package_t')
    if (allocated(error)) return

    ! Return unallocated value if not present
    call get_value(table, "module-prefix", self%module_prefix%s)

    call get_list(table, "macros", self%macros, error)
    if (allocated(error)) return

    ! Sources
    call table%get_keys(keys)

    find_others: do ii = 1, size(keys)
        select case (keys(ii)%key)
           case ("fortran")

               call get_value(table, keys(ii), ptr_fortran)
               if (.not.associated(ptr_fortran)) then
                  call fatal_error(error,'package_t: error retrieving fortran table from TOML table')
                  return
               end if

               call self%features%load_from_toml(ptr_fortran,error)
               if (allocated(error)) return

           case ("sources")

               call get_value(table, keys(ii), ptr_sources)
               if (.not.associated(ptr_sources)) then
                  call fatal_error(error,'package_t: error retrieving sources table from TOML table')
                  return
               end if

               !> Read all dependencies
               call ptr_sources%get_keys(src_keys)
               allocate(self%sources(size(src_keys)))

               do jj = 1, size(src_keys)
                   call get_value(ptr_sources, src_keys(jj), ptr)
                   call self%sources(jj)%load_from_toml(ptr, error)
                   if (allocated(error)) return
               end do

           case default
              cycle find_others
        end select
    end do find_others

end subroutine package_load_from_toml


!> Check that two model objects are equal
logical function model_is_same(this,that)
    class(fpm_model_t), intent(in) :: this
    class(serializable_t), intent(in) :: that

    type(fpm_model_t), pointer :: other

    integer :: ii

    model_is_same = .false.

    select type (other=>that)
       type is (fpm_model_t)

           if (.not.(this%package_name==other%package_name)) return
           if (.not.(allocated(this%packages).eqv.allocated(other%packages))) return
           if (allocated(this%packages)) then
               if (.not.(size(this%packages)==size(other%packages))) return
               do ii = 1, size(this%packages)
                   if (.not.(this%packages(ii)==other%packages(ii))) return
               end do
           end if

           if (.not.(this%compiler==other%compiler)) return
           if (.not.(this%archiver==other%archiver)) return
           if (.not.(this%fortran_compile_flags==other%fortran_compile_flags)) return
           if (.not.(this%c_compile_flags==other%c_compile_flags)) return
           if (.not.(this%cxx_compile_flags==other%cxx_compile_flags)) return
           if (.not.(this%link_flags==other%link_flags)) return
           if (.not.(this%build_prefix==other%build_prefix)) return
           if (.not.(this%include_dirs==other%include_dirs)) return
           if (.not.(this%link_libraries==other%link_libraries)) return
           if (.not.(this%external_modules==other%external_modules)) return
           if (.not.(this%deps==other%deps)) return
           if (.not.(this%include_tests.eqv.other%include_tests)) return
           if (.not.(this%enforce_module_names.eqv.other%enforce_module_names)) return
           if (.not.(this%module_prefix==other%module_prefix)) return

       class default
          ! Not the same type
          return
    end select

    !> All checks passed!
    model_is_same = .true.

end function model_is_same

!> Dump dependency to toml table
subroutine model_dump_to_toml(self, table, error)

    !> Instance of the serializable object
    class(fpm_model_t), intent(inout) :: self

    !> Data structure
    type(toml_table), intent(inout) :: table

    !> Error handling
    type(error_t), allocatable, intent(out) :: error

    integer :: ierr, ii
    type(toml_table), pointer :: ptr,ptr_pkg
    character(27) :: unnamed

    call set_string(table, "package-name", self%package_name, error, 'fpm_model_t')
    if (allocated(error)) return

    call add_table(table, "compiler", ptr, error, 'fpm_model_t')
    if (allocated(error)) return
    call self%compiler%dump_to_toml(ptr, error)
    if (allocated(error)) return

    call add_table(table, "archiver", ptr, error, 'fpm_model_t')
    if (allocated(error)) return
    call self%archiver%dump_to_toml(ptr, error)
    if (allocated(error)) return

    call set_string(table, "fortran-flags", self%fortran_compile_flags, error, 'fpm_model_t')
    if (allocated(error)) return
    call set_string(table, "c-flags", self%c_compile_flags, error, 'fpm_model_t')
    if (allocated(error)) return
    call set_string(table, "cxx-flags", self%cxx_compile_flags, error, 'fpm_model_t')
    if (allocated(error)) return
    call set_string(table, "link-flags", self%link_flags, error, 'fpm_model_t')
    if (allocated(error)) return
    call set_string(table, "build-prefix", self%build_prefix, error, 'fpm_model_t')
    if (allocated(error)) return
    call set_list(table, "include-dirs", self%include_dirs, error)
    if (allocated(error)) return
    call set_list(table, "link-libraries", self%link_libraries, error)
    if (allocated(error)) return
    call set_list(table, "external-modules", self%external_modules, error)
    if (allocated(error)) return

    call set_value(table, "include-tests", self%include_tests, error, 'fpm_model_t')
    if (allocated(error)) return
    call set_value(table, "module-naming", self%enforce_module_names, error, 'fpm_model_t')
    if (allocated(error)) return
    call set_string(table, "module-prefix", self%module_prefix, error, 'fpm_model_t')
    if (allocated(error)) return

    call add_table(table, "deps", ptr, error, 'fpm_model_t')
    if (allocated(error)) return
    call self%deps%dump_to_toml(ptr, error)
    if (allocated(error)) return

    !> Array of packages (including the root package)
    if (allocated(self%packages)) then

           ! Create packages table
           call add_table(table, "packages", ptr_pkg)
           if (.not. associated(ptr_pkg)) then
              call fatal_error(error, "fpm_model_t cannot create dependency table ")
              return
           end if

           do ii = 1, size(self%packages)

              associate (pkg => self%packages(ii))

                 !> Because dependencies are named, fallback if this has no name
                 !> So, serialization will work regardless of size(self%dep) == self%ndep
                 if (len_trim(pkg%name)==0) then
                    write(unnamed,1) ii
                    call add_table(ptr_pkg, trim(unnamed), ptr, error, 'fpm_model_t[package]')
                 else
                    call add_table(ptr_pkg, pkg%name, ptr, error, 'fpm_model_t[package]')
                 end if
                 if (allocated(error)) return
                 call pkg%dump_to_toml(ptr, error)
                 if (allocated(error)) return

              end associate

           end do
    end if

    1 format('UNNAMED_PACKAGE_',i0)

end subroutine model_dump_to_toml

!> Read dependency from toml table (no checks made at this stage)
subroutine model_load_from_toml(self, table, error)

    !> Instance of the serializable object
    class(fpm_model_t), intent(inout) :: self

    !> Data structure
    type(toml_table), intent(inout) :: table

    !> Error handling
    type(error_t), allocatable, intent(out) :: error

    type(toml_key), allocatable :: keys(:),pkg_keys(:)
    integer :: ierr, ii, jj
    type(toml_table), pointer :: ptr,ptr_pkg

    call table%get_keys(keys)

    call get_value(table, "package-name", self%package_name)
    call get_value(table, "fortran-flags", self%fortran_compile_flags)
    call get_value(table, "c-flags", self%c_compile_flags)
    call get_value(table, "cxx-flags", self%cxx_compile_flags)
    call get_value(table, "link-flags", self%link_flags)
    call get_value(table, "build-prefix", self%build_prefix)

    if (allocated(self%packages)) deallocate(self%packages)
    sub_deps: do ii = 1, size(keys)

       select case (keys(ii)%key)
          case ("compiler")

               call get_value(table, keys(ii), ptr)
               if (.not.associated(ptr)) then
                  call fatal_error(error,'fpm_model_t: error retrieving compiler table')
                  return
               end if

               call self%compiler%load_from_toml(ptr, error)
               if (allocated(error)) return

          case ("archiver")

               call get_value(table, keys(ii), ptr)
               if (.not.associated(ptr)) then
                  call fatal_error(error,'fpm_model_t: error retrieving archiver table')
                  return
               end if

               call self%archiver%load_from_toml(ptr, error)
               if (allocated(error)) return

          case ("deps")

               call get_value(table, keys(ii), ptr)
               if (.not.associated(ptr)) then
                  call fatal_error(error,'fpm_model_t: error retrieving dependency tree table')
                  return
               end if

               call self%deps%load_from_toml(ptr, error)
               if (allocated(error)) return

          case ("packages")

               call get_value(table, keys(ii), ptr)
               if (.not.associated(ptr)) then
                  call fatal_error(error,'fpm_model_t: error retrieving packages table')
                  return
               end if

               !> Read all packages
               call ptr%get_keys(pkg_keys)
               allocate(self%packages(size(pkg_keys)))

               do jj = 1, size(pkg_keys)

                   call get_value(ptr, pkg_keys(jj), ptr_pkg)
                   call self%packages(jj)%load_from_toml(ptr_pkg, error)
                   if (allocated(error)) return

               end do


          case default
                cycle sub_deps
       end select

    end do sub_deps

    call get_list(table, "include-dirs", self%include_dirs, error)
    if (allocated(error)) return
    call get_list(table, "link-libraries", self%link_libraries, error)
    if (allocated(error)) return
    call get_list(table, "external-modules", self%external_modules, error)
    if (allocated(error)) return
    call get_value(table, "include-tests", self%include_tests, error, 'fpm_model_t')
    if (allocated(error)) return
    call get_value(table, "module-naming", self%enforce_module_names, error, 'fpm_model_t')
    if (allocated(error)) return
    call get_value(table, "module-prefix", self%module_prefix%s)

end subroutine model_load_from_toml

end module fpm_model<|MERGE_RESOLUTION|>--- conflicted
+++ resolved
@@ -38,15 +38,11 @@
 use iso_fortran_env, only: int64
 use fpm_compiler, only: compiler_t, archiver_t, debug
 use fpm_dependency, only: dependency_tree_t
-<<<<<<< HEAD
 use fpm_strings, only: string_t, str, len_trim, upper, operator(==)
 use fpm_toml, only: serializable_t, toml_table, toml_stat, set_value, set_list, get_value, &
                     & get_list, add_table, toml_key, add_array, set_string
 use fpm_error, only: error_t, fatal_error
-=======
-use fpm_strings, only: string_t, str, len_trim
 use fpm_manifest_preprocess, only: preprocess_config_t
->>>>>>> a0cb608f
 implicit none
 
 private
