--- conflicted
+++ resolved
@@ -307,21 +307,6 @@
                                     output_name = join_path(exe_dir, &
                                     sources(i)%exe_name//xsuffix))
 
-<<<<<<< HEAD
-
-                    associate(target=>targets(size(targets))%ptr)
-
-                    ! If the main program is on a C/C++ source, the Intel Fortran compiler requires option
-                    ! -nofor-main to avoid "duplicate main" errors.
-                    ! https://stackoverflow.com/questions/36221612/p3dfft-compilation-ifort-compiler-error-multiple-definiton-of-main
-                    if (model%compiler%is_intel() .and. any(exe_type==[FPM_TARGET_C_OBJECT,FPM_TARGET_CPP_OBJECT])) then
-                       if (get_os_type()==OS_WINDOWS) then
-                           target%compile_flags = '/nofor-main'
-                       else
-                           target%compile_flags = '-nofor-main'
-                       end if
-                    end if
-=======
                     associate(target => targets(size(targets))%ptr)
 
                     ! Linker-only flags are necessary on some compilers for codes with non-Fortran main
@@ -334,7 +319,6 @@
                             compile_flags = ""
                     end select
                     target%compile_flags = target%compile_flags//' '//compile_flags
->>>>>>> 11e0a983
 
                     ! Executable depends on object
                     call add_dependency(target, targets(size(targets)-1)%ptr)
@@ -841,33 +825,22 @@
 
         associate(target => targets(i)%ptr)
 
-            ! May have been previously allocated
+            ! If the main program is a C/C++ one, some compilers require additional linking flags, see
+            ! https://stackoverflow.com/questions/36221612/p3dfft-compilation-ifort-compiler-error-multiple-definiton-of-main
+            ! In this case, compile_flags were already allocated
             if (.not.allocated(target%compile_flags)) allocate(character(len=0) :: target%compile_flags)
 
             target%compile_flags = target%compile_flags//' '
-
-            if (target%target_type /= FPM_TARGET_C_OBJECT .and. target%target_type /= FPM_TARGET_CPP_OBJECT) then
-                target%compile_flags = target%compile_flags//model%fortran_compile_flags &
-                    & // get_feature_flags(model%compiler, target%features)
-            else if (target%target_type == FPM_TARGET_C_OBJECT) then
-                target%compile_flags = target%compile_flags//model%c_compile_flags
-            else if(target%target_type == FPM_TARGET_CPP_OBJECT) then
-                target%compile_flags = target%compile_flags//model%cxx_compile_flags
-<<<<<<< HEAD
-            end if
-
-            ! If the main program is a C/C++ one, Intel compilers require additional
-            ! linking flag -nofor-main to avoid a "duplicate main" error, see
-            ! https://stackoverflow.com/questions/36221612/p3dfft-compilation-ifort-compiler-error-multiple-definiton-of-main
-            if (model%compiler%is_intel() .and. target%target_type==FPM_TARGET_EXECUTABLE) then
-                print *, 'target compile flags ',target%compile_flags
-=======
->>>>>>> 11e0a983
-            end if
-
-            ! If the main program is a C/C++ one, Intel compilers require additional
-            ! linking flag -nofor-main to avoid a "duplicate main" error, see
-            ! https://stackoverflow.com/questions/36221612/p3dfft-compilation-ifort-compiler-error-multiple-definiton-of-main
+            
+            select case (target%target_type)
+               case (FPM_TARGET_C_OBJECT)
+                   target%compile_flags = target%compile_flags//model%c_compile_flags
+               case (FPM_TARGET_CPP_OBJECT)
+                   target%compile_flags = target%compile_flags//model%cxx_compile_flags
+               case default
+                   target%compile_flags = target%compile_flags//model%fortran_compile_flags &
+                                        & // get_feature_flags(model%compiler, target%features)
+            end select   
 
             !> Get macros as flags.
             target%compile_flags = target%compile_flags // get_macros(model%compiler%id, &
