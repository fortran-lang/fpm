!># Build target handling
!>
!> This module handles the construction of the build target list
!> from the sources list (`[[targets_from_sources]]`), the
!> resolution of module-dependencies between build targets
!> (`[[resolve_module_dependencies]]`), and the enumeration of
!> objects required for link targets (`[[resolve_target_linking]]`).
!>
!> A build target (`[[build_target_t]]`) is a file to be generated
!> by the backend (compilation and linking).
!>
!> @note The current implementation is ignorant to the existence of
!> module files (`.mod`,`.smod`). Dependencies arising from modules
!> are based on the corresponding object files (`.o`) only.
!>
!> For more information, please read the documentation for the procedures:
!>
!> - `[[build_target_list]]`
!> - `[[resolve_module_dependencies]]`
!>
!>### Enumerations
!>
!> __Target type:__ `FPM_TARGET_*`
!> Describes the type of build target — determines backend build rules
!>
module fpm_targets
use iso_fortran_env, only: int64, stdout=>output_unit
use fpm_error, only: error_t, fatal_error, fpm_stop
use fpm_model
use fpm_compiler, only : compiler_t
use fpm_environment, only: get_os_type, OS_WINDOWS, OS_MACOS, library_filename
use fpm_filesystem, only: dirname, join_path, canon_path
use fpm_strings, only: string_t, operator(.in.), string_cat, fnv_1a, resize, lower, str_ends_with
use fpm_compiler, only: get_macros
use fpm_sources, only: get_exe_name_with_suffix
use fpm_manifest_library, only: library_config_t
use fpm_manifest_preprocess, only: preprocess_config_t
use fpm_versioning, only: version_t, new_version
implicit none

private

public FPM_TARGET_UNKNOWN,  FPM_TARGET_EXECUTABLE, &
       FPM_TARGET_ARCHIVE,  FPM_TARGET_OBJECT, &
       FPM_TARGET_C_OBJECT, FPM_TARGET_CPP_OBJECT, &
       FPM_TARGET_SHARED,   FPM_TARGET_NAME
public build_target_t, build_target_ptr
public targets_from_sources, resolve_module_dependencies
public add_target, new_target, add_dependency, get_library_dirs
public filter_library_targets, filter_executable_targets, filter_modules



!> Target type is unknown (ignored)
integer, parameter :: FPM_TARGET_UNKNOWN = -1
!> Target type is executable
integer, parameter :: FPM_TARGET_EXECUTABLE = 1
!> Target type is library archive
integer, parameter :: FPM_TARGET_ARCHIVE = 2
!> Target type is compiled object
integer, parameter :: FPM_TARGET_OBJECT = 3
!> Target type is c compiled object
integer, parameter :: FPM_TARGET_C_OBJECT = 4
!> Target type is cpp compiled object
integer, parameter :: FPM_TARGET_CPP_OBJECT = 5
!> Target type is a shared library
integer, parameter :: FPM_TARGET_SHARED = 6

!> Wrapper type for constructing arrays of `[[build_target_t]]` pointers
type build_target_ptr

    type(build_target_t), pointer :: ptr => null()

end type build_target_ptr


!> Type describing a generated build target
type build_target_t

    !> File path of build target object relative to cwd
    character(:), allocatable :: output_file

    !> File path of build target object relative to output_dir
    character(:), allocatable :: output_name

    !> File path of output directory
    character(:), allocatable :: output_dir

    !> File path of build log file relative to cwd
    character(:), allocatable :: output_log_file

    !> Name of parent package
    character(:), allocatable :: package_name

    !> Primary source for this build target
    type(srcfile_t), allocatable :: source

    !> Resolved build dependencies
    type(build_target_ptr), allocatable :: dependencies(:)

    !> Target type
    integer :: target_type = FPM_TARGET_UNKNOWN

    !> Native libraries to link against
    type(string_t), allocatable :: link_libraries(:)

    !> Objects needed to link this target
    type(string_t), allocatable :: link_objects(:)

    !> Link flags for this build target
    character(:), allocatable :: link_flags

    !> Compile flags for this build target
    character(:), allocatable :: compile_flags

    !> Flag set when first visited to check for circular dependencies
    logical :: touched = .false.

    !> Flag set if build target is sorted for building
    logical :: sorted = .false.

    !> Flag set if build target will be skipped (not built)
    logical :: skip = .false.

    !> Language features
    type(fortran_config_t) :: features

    !> Targets in the same schedule group are guaranteed to be independent
    integer :: schedule = -1

    !> Previous source file hash
    integer(int64), allocatable :: digest_cached

    !> List of macros
    type(string_t), allocatable :: macros(:)

    !> Version number
    type(version_t), allocatable :: version
    
    contains
    
        !> Print information on this instance
        procedure :: info    
        
        !> Set output directory
        procedure :: set_output_dir
         
        procedure :: is_executable_target

end type build_target_t

interface add_target
    module procedure add_new_target
    module procedure add_old_target
    module procedure add_old_targets
end interface

contains

!> Target type name
pure function FPM_TARGET_NAME(type) result(msg)
   integer, intent(in) :: type
   character(:), allocatable :: msg

   select case (type)
      case (FPM_TARGET_ARCHIVE);    msg = 'Archive'
      case (FPM_TARGET_SHARED);     msg = 'Shared library'
      case (FPM_TARGET_CPP_OBJECT); msg = 'C++ object'
      case (FPM_TARGET_C_OBJECT);   msg = 'C Object'
      case (FPM_TARGET_EXECUTABLE); msg = 'Executable'
      case (FPM_TARGET_OBJECT);     msg = 'Object'      
      case default;                 msg = 'Unknown'
   end select

end function FPM_TARGET_NAME

!> Write information on a build target
subroutine info(self, unit, verbosity)
    class(build_target_t), intent(in) :: self
    integer, intent(in) :: unit
    integer, intent(in), optional :: verbosity

    integer :: pr
    character(len=*), parameter :: fmt = '("#", 1x, a, t30, a)'
    character(len=*), parameter :: fmt_list = '("#", 1x, a, t30, a, " (", i0, " items)")'

    if (present(verbosity)) then
        pr = verbosity
    else
        pr = 1
    end if
    if (pr < 1) return

    write(unit, fmt) "Build target"
    write(unit, fmt) "- output file",        self%output_file
    write(unit, fmt) "- output name",        self%output_name
    write(unit, fmt) "- output directory",   self%output_dir
    write(unit, fmt) "- log file",           self%output_log_file
    write(unit, fmt) "- package",            self%package_name
    write(unit, fmt) "- type",               FPM_TARGET_NAME(self%target_type)

    if (allocated(self%source)) then
        write(unit, fmt) "- source file", self%source%file_name
    end if

    if (allocated(self%dependencies)) then
        write(unit, fmt_list) "- dependencies", "", size(self%dependencies)
    end if

    if (allocated(self%link_objects)) then
        write(unit, fmt_list) "- link objects", "", size(self%link_objects)
    end if

    if (allocated(self%link_libraries)) then
        write(unit, fmt_list) "- link libraries", "", size(self%link_libraries)
    end if

    if (allocated(self%compile_flags)) then
        write(unit, fmt) "- compile flags", self%compile_flags
    end if

    if (allocated(self%link_flags)) then
        write(unit, fmt) "- link flags", self%link_flags
    end if

    if (allocated(self%version)) then
        write(unit, fmt) "- version", self%version%s()
    end if

    if (allocated(self%macros)) then
        write(unit, fmt_list) "- macros", "", size(self%macros)
    end if

    write(unit, fmt) "- skip", merge("yes", "no ", self%skip)
    write(unit, fmt) "- schedule", trim(adjustl(to_string(self%schedule)))

contains

    pure function to_string(i) result(s)
        integer, intent(in) :: i
        character(len=32) :: s
        write(s, '(i0)') i
    end function to_string

end subroutine info

!> High-level wrapper to generate build target information
subroutine targets_from_sources(targets,model,prune,library,error)

    !> The generated list of build targets
    type(build_target_ptr), intent(out), allocatable :: targets(:)

    !> The package model from which to construct the target list
    type(fpm_model_t), intent(inout), target :: model
    
    !> Library build configuration
    type(library_config_t), intent(in), optional :: library

    !> Enable tree-shaking/pruning of module dependencies
    logical, intent(in) :: prune

    !> Error structure
    type(error_t), intent(out), allocatable :: error
    
    logical :: should_prune

    call build_target_list(targets,model,library)

    call collect_exe_link_dependencies(targets)

    call resolve_module_dependencies(targets,model%external_modules,error)
    if (allocated(error)) return

    ! Prune unused source files, unless we're building shared libraries that need 
    ! all sources to be distributable
    should_prune = prune
    if (present(library)) should_prune = should_prune .and. library%monolithic()
        
    call prune_build_targets(targets,model%packages(1),should_prune)

    call resolve_target_linking(targets,model,library,error)
    if (allocated(error)) return

end subroutine targets_from_sources


!> Constructs a list of build targets from a list of source files
!>
!>### Source-target mapping
!>
!> One compiled object target (`FPM_TARGET_OBJECT`) is generated for each
!> non-executable source file (`FPM_UNIT_MODULE`,`FPM_UNIT_SUBMODULE`,
!>  `FPM_UNIT_SUBPROGRAM`,`FPM_UNIT_CSOURCE`).
!>
!> If any source file has scope `FPM_SCOPE_LIB` (*i.e.* there are library sources)
!> then the first target in the target list will be a library archive target
!> (`FPM_TARGET_ARCHIVE`). The archive target will have a dependency on every
!> compiled object target corresponding to a library source file.
!>
!> One compiled object target (`FPM_TARGET_OBJECT`) and one executable target (`FPM_TARGET_EXECUTABLE`) is
!> generated for each exectuable source file (`FPM_UNIT_PROGRAM`). The exectuble target
!> always has a dependency on the corresponding compiled object target. If there
!> is a library, then the executable target has an additional dependency on the library
!> archive target.
!>
subroutine build_target_list(targets,model,library)

    !> The generated list of build targets
    type(build_target_ptr), intent(out), allocatable :: targets(:)

    !> The package model from which to construct the target list
    type(fpm_model_t), intent(inout), target :: model
    
    !> The optional model library configuration
    type(library_config_t), optional, intent(in) :: library

    integer :: i, j, k, n_source, exe_type
    character(:), allocatable :: exe_dir, compile_flags, lib_name
    logical :: with_lib, monolithic, shared_lib, static_lib

    ! Initialize targets
    allocate(targets(0))

    ! Check for empty build (e.g. header-only lib)
    n_source = sum([(size(model%packages(j)%sources), &
                      j=1,size(model%packages))])

    if (n_source < 1) return

    with_lib = any(model%packages%has_library())
    
    if (with_lib .and. present(library)) then 
        shared_lib = library%shared()
        static_lib = library%static()
        monolithic = library%monolithic()
    else
        monolithic = with_lib
        shared_lib = .false.
        static_lib = .false.            
    end if

    ! For a static object archive, everything from this package or all its dependencies is 
    ! put into the same file. For a shared library configuration, each package has its own 
    ! dynamic library file to avoid dependency collisions
    if (monolithic) then 
        
        lib_name = join_path(model%package_name, &
                             library_filename(model%packages(1)%name,.false.,.false.,get_os_type()))
        
        call add_target(targets,package=model%package_name, &
                        type = FPM_TARGET_ARCHIVE,output_name = lib_name)
                            
    elseif (shared_lib .or. static_lib) then 
        
        ! Individual package libraries are built. 
        ! Create as many targets as the packages in the dependency tree
        do j=1,size(model%packages)
            
            ! Create static library target if requested
            if (static_lib) then
                lib_name = library_filename(model%packages(j)%name,.false.,.false.,get_os_type())
                call add_target(targets,package=model%packages(j)%name, &
                                type=FPM_TARGET_ARCHIVE, &
                                output_name=lib_name)
            end if
            
            ! Create shared library target if requested  
            if (shared_lib) then
                lib_name = library_filename(model%packages(j)%name,.true.,.false.,get_os_type())
                call add_target(targets,package=model%packages(j)%name, &
                                type=FPM_TARGET_SHARED, &
                                output_name=lib_name)
            end if
        end do
        
    endif
    
    do j=1,size(model%packages)

        associate(sources=>model%packages(j)%sources)

            do i=1,size(sources)

                if (.not. model%include_tests) then
                    if (sources(i)%unit_scope == FPM_SCOPE_TEST) cycle
                end if

                select case (sources(i)%unit_type)
                case (FPM_UNIT_MODULE,FPM_UNIT_SUBMODULE,FPM_UNIT_SUBPROGRAM,FPM_UNIT_CSOURCE)
                    
                    call add_target(targets,package=model%packages(j)%name,source = sources(i), &
                                type = merge(FPM_TARGET_C_OBJECT,FPM_TARGET_OBJECT,&
                                               sources(i)%unit_type==FPM_UNIT_CSOURCE), &
                                output_name = get_object_name(sources(i)), &
                                features    = model%packages(j)%features, &
                                preprocess  = model%packages(j)%preprocess, &
                                version     = model%packages(j)%version)


                    if (with_lib .and. sources(i)%unit_scope == FPM_SCOPE_LIB) then
                        ! Library targets depend on object
                        if (monolithic) then
                            call add_dependency(targets(1)%ptr, targets(size(targets))%ptr)
                        elseif (static_lib .and. shared_lib) then
                            ! Both types: static at (2*j-1), shared at (2*j)
                            call add_dependency(targets(2*j-1)%ptr, targets(size(targets))%ptr)
                            call add_dependency(targets(2*j)%ptr, targets(size(targets))%ptr)
                        else
                            ! Single type: package j at index j
                            call add_dependency(targets(j)%ptr, targets(size(targets))%ptr)
                        end if
                    end if

                case (FPM_UNIT_CPPSOURCE)

                    call add_target(targets,package=model%packages(j)%name,source = sources(i), &
                                type = FPM_TARGET_CPP_OBJECT, &
                                output_name = get_object_name(sources(i)), &
                                preprocess = model%packages(j)%preprocess, &
                                version = model%packages(j)%version)

                    if (with_lib .and. sources(i)%unit_scope == FPM_SCOPE_LIB) then
                        ! Library targets depend on object
                        if (monolithic) then
                            call add_dependency(targets(1)%ptr, targets(size(targets))%ptr)
                        elseif (static_lib .and. shared_lib) then
                            ! Both types: static at (2*j-1), shared at (2*j)
                            call add_dependency(targets(2*j-1)%ptr, targets(size(targets))%ptr)
                            call add_dependency(targets(2*j)%ptr, targets(size(targets))%ptr)
                        else
                            ! Single type: package j at index j
                            call add_dependency(targets(j)%ptr, targets(size(targets))%ptr)
                        end if
                    end if

                    !> Add stdc++ as a linker flag. If not already there.
                    if (.not. ("stdc++" .in. model%link_libraries)) then

                        if (get_os_type() == OS_MACOS) then
                            model%link_libraries = [model%link_libraries, string_t("c++")]
                        else
                            model%link_libraries = [model%link_libraries, string_t("stdc++")]
                        end if

                    end if

                case (FPM_UNIT_PROGRAM)

                    if (str_ends_with(lower(sources(i)%file_name), [".c"])) then
                        exe_type = FPM_TARGET_C_OBJECT
                    else if (str_ends_with(lower(sources(i)%file_name), [".cpp", ".cc "])) then
                        exe_type = FPM_TARGET_CPP_OBJECT
                    else    ! Default to a Fortran object
                        exe_type = FPM_TARGET_OBJECT
                    end if

                    call add_target(targets,package=model%packages(j)%name,type = exe_type,&
                                output_name = get_object_name(sources(i)), &
                                source      = sources(i), &
                                features    = model%packages(j)%features, &
                                preprocess  = model%packages(j)%preprocess, &
                                version     = model%packages(j)%version)

                    if (sources(i)%unit_scope == FPM_SCOPE_APP) then

                        exe_dir = 'app'

                    else if (sources(i)%unit_scope == FPM_SCOPE_EXAMPLE) then

                        exe_dir = 'example'

                    else

                        exe_dir = 'test'

                    end if

                    call add_target(targets,package=model%packages(j)%name,type = FPM_TARGET_EXECUTABLE,&
                                    link_libraries = sources(i)%link_libraries, &
                                    output_name = join_path(exe_dir,get_exe_name_with_suffix(sources(i))))

                    associate(target => targets(size(targets))%ptr)

                    ! Linker-only flags are necessary on some compilers for codes with non-Fortran main
                    select case (exe_type)
                       case (FPM_TARGET_C_OBJECT)
                            call model%compiler%get_main_flags("c",compile_flags)
                       case (FPM_TARGET_CPP_OBJECT)
                            call model%compiler%get_main_flags("c++",compile_flags)
                       case default
                            compile_flags = ""
                    end select
                    target%compile_flags = target%compile_flags//' '//compile_flags

                    ! Executable depends on object
                    call add_dependency(target, targets(size(targets)-1)%ptr)

                    if (with_lib) then
                        ! Executable depends on library file(s)
                        if (monolithic) then
                            call add_dependency(target, targets(1)%ptr)
                        elseif (static_lib .and. shared_lib) then
                            ! Both types: depend on static libraries (2*k-1) for all packages
                            do k=1,size(model%packages)
                               call add_dependency(target, targets(2*k-1)%ptr)
                            end do
                        else
                            ! Single type: depend on library for each package
                            do k=1,size(model%packages)
                               call add_dependency(target, targets(k)%ptr)
                            end do
                        end if
                    end if

                    endassociate

                end select

            end do

        end associate

    end do

    contains

    function get_object_name(source) result(object_file)
        ! Generate object target path from source name and model params
        !
        !
        type(srcfile_t), intent(in) :: source
        character(:), allocatable :: object_file

        integer :: i
        character(1), parameter :: filesep = '/'

        object_file = canon_path(source%file_name)

        ! Convert any remaining directory separators to underscores
        i = index(object_file,filesep)
        do while(i > 0)
            object_file(i:i) = '_'
            i = index(object_file,filesep)
        end do

        object_file = join_path(model%package_name,object_file)//'.o'

    end function get_object_name

end subroutine build_target_list


!> Add non-library non-module dependencies for executable targets
!>
!>  Executable targets will link to any non-program non-module source files that
!>   are in the same directory or in a subdirectory.
!>
!>  (Note: Fortran module dependencies are handled separately in
!>    `resolve_module_dependencies` and `resolve_target_linking`.)
!>
subroutine collect_exe_link_dependencies(targets)
    type(build_target_ptr), intent(inout) :: targets(:)

    integer :: i, j
    character(:), allocatable :: exe_source_dir

    ! Add non-module dependencies for executables
    do j=1,size(targets)

        if (targets(j)%ptr%target_type == FPM_TARGET_EXECUTABLE) then

            do i=1,size(targets)

                if (i == j) cycle

                associate(exe => targets(j)%ptr, dep => targets(i)%ptr)

                    exe_source_dir = dirname(exe%dependencies(1)%ptr%source%file_name)

                    if (allocated(dep%source)) then

                        if (dep%source%unit_scope /= FPM_SCOPE_LIB .and. &
                            dep%source%unit_type /= FPM_UNIT_PROGRAM .and. &
                            dep%source%unit_type /= FPM_UNIT_MODULE .and. &
                            index(dirname(dep%source%file_name), exe_source_dir) == 1) then

                            call add_dependency(exe, dep)

                        end if

                    end if

                end associate

            end do

        end if

    end do

end subroutine collect_exe_link_dependencies

!> Allocate a new target 
type(build_target_ptr) function new_target(package, type, output_name, source, link_libraries, &
        & features, preprocess, version, output_dir)
    character(*), intent(in) :: package
    integer, intent(in) :: type
    character(*), intent(in) :: output_name
    type(srcfile_t), intent(in), optional :: source
    type(string_t), intent(in), optional :: link_libraries(:)
    type(fortran_config_t), intent(in), optional :: features
    type(preprocess_config_t), intent(in), optional :: preprocess
    type(version_t), intent(in), optional :: version
    character(*), intent(in), optional :: output_dir

    allocate(new_target%ptr)
    
    associate(target=>new_target%ptr)
    
        target%target_type = type
        target%output_name = output_name
        target%package_name = package
        if (present(source)) target%source = source
        if (present(link_libraries)) target%link_libraries = link_libraries
        if (present(features)) target%features = features
        if (present(preprocess)) then
            if (allocated(preprocess%macros)) target%macros = preprocess%macros
        endif
        if (present(version)) allocate(target%version, source = version)
            
        allocate(target%dependencies(0))
        
        call target%set_output_dir(output_dir)
    
    endassociate
    
end function new_target

!> Allocate a new target and append to target list
subroutine add_new_target(targets, package, type, output_name, source, link_libraries, &
        & features, preprocess, version, output_dir)
    type(build_target_ptr), allocatable, intent(inout) :: targets(:)
    character(*), intent(in) :: package
    integer, intent(in) :: type
    character(*), intent(in) :: output_name
    type(srcfile_t), intent(in), optional :: source
    type(string_t), intent(in), optional :: link_libraries(:)
    type(fortran_config_t), intent(in), optional :: features
    type(preprocess_config_t), intent(in), optional :: preprocess
    type(version_t), intent(in), optional :: version
    character(*), intent(in), optional :: output_dir

    type(build_target_ptr) :: added

    if (.not.allocated(targets)) allocate(targets(0))
    
    ! Create new target 
    added = new_target(package,type,output_name,source,link_libraries,features,preprocess,&
                     version,output_dir)

    call add_old_target(targets, added)

end subroutine add_new_target

subroutine add_old_targets(targets, add_targets)
    type(build_target_ptr), allocatable, intent(inout) :: targets(:)
    type(build_target_ptr), intent(in) :: add_targets(:)

    integer :: i,j

    if (.not.allocated(targets)) allocate(targets(0))
    
    ! Check for duplicate outputs
    do j=1,size(add_targets)
        associate(added=>add_targets(j)%ptr)
            
        do i=1,size(targets)

            if (targets(i)%ptr%output_name == added%output_name) then

                write(*,*) 'Error while building target list: duplicate output object "',&
                            added%output_name,'"'
                if (allocated(added%source)) write(*,*) ' Source file: "',added%source%file_name,'"'
                call fpm_stop(1,' ')

            end if

        end do
        
        endassociate
    end do
    
    targets = [targets, add_targets ]

end subroutine add_old_targets

subroutine add_old_target(targets, add_target)
    type(build_target_ptr), allocatable, intent(inout) :: targets(:)
    type(build_target_ptr), intent(in) :: add_target
    call add_old_targets(targets, [add_target])
end subroutine add_old_target

!> Add pointer to dependeny in target%dependencies
subroutine add_dependency(target, dependency)
    type(build_target_t), intent(inout) :: target
    type(build_target_t) , intent(in), target :: dependency
    
    integer :: i
    
    ! Ensure no duplicate dependencies: it may happen if we loop over two library targets that 
    ! contain the same objects
    do i=1,size(target%dependencies)
        if (target%dependencies(i)%ptr%output_name == dependency%output_name) return
    end do
    if (dependency%output_name==target%output_name) return
    
    target%dependencies = [target%dependencies, build_target_ptr(dependency)]
    
end subroutine add_dependency


!> Add dependencies to source-based targets (`FPM_TARGET_OBJECT`)
!> based on any modules used by the corresponding source file.
!>
!>### Source file scoping
!>
!> Source files are assigned a scope of either `FPM_SCOPE_LIB`,
!> `FPM_SCOPE_APP` or `FPM_SCOPE_TEST`. The scope controls which
!> modules may be used by the source file:
!>
!> - Library sources (`FPM_SCOPE_LIB`) may only use modules
!>   also with library scope. This includes library modules
!>   from dependencies.
!>
!> - Executable sources (`FPM_SCOPE_APP`,`FPM_SCOPE_TEST`) may use
!>   library modules (including dependencies) as well as any modules
!>   corresponding to source files in the same directory or a
!>   subdirectory of the executable source file.
!>
!> @warning If a module used by a source file cannot be resolved to
!> a source file in the package of the correct scope, then a __fatal error__
!> is returned by the procedure and model construction fails.
!>
subroutine resolve_module_dependencies(targets,external_modules,error)
    type(build_target_ptr), intent(inout), target :: targets(:)
    type(string_t), intent(in) :: external_modules(:)
    type(error_t), allocatable, intent(out) :: error

    type(build_target_ptr) :: dep

    integer :: i, j

    do i=1,size(targets)

        if (.not.allocated(targets(i)%ptr%source)) cycle

            do j=1,size(targets(i)%ptr%source%modules_used)

                if (targets(i)%ptr%source%modules_used(j)%s .in. targets(i)%ptr%source%modules_provided) then
                    ! Dependency satisfied in same file, skip
                    cycle
                end if

                if (targets(i)%ptr%source%modules_used(j)%s .in. external_modules) then
                    ! Dependency satisfied in system-installed module
                    cycle
                end if

                if (any(targets(i)%ptr%source%unit_scope == &
                    [FPM_SCOPE_APP, FPM_SCOPE_EXAMPLE, FPM_SCOPE_TEST])) then
                    dep%ptr => &
                        find_module_dependency(targets,targets(i)%ptr%source%modules_used(j)%s, &
                                            include_dir = dirname(targets(i)%ptr%source%file_name))
                else
                    dep%ptr => &
                        find_module_dependency(targets,targets(i)%ptr%source%modules_used(j)%s)
                end if

                if (.not.associated(dep%ptr)) then
                    call fatal_error(error, &
                            'Unable to find source for module dependency: "' // &
                            targets(i)%ptr%source%modules_used(j)%s // &
                            '" used by "'//targets(i)%ptr%source%file_name//'"')
                    return
                end if

                call add_dependency(targets(i)%ptr, dep%ptr)

            end do

    end do

end subroutine resolve_module_dependencies

function find_module_dependency(targets,module_name,include_dir) result(target_ptr)
    ! Find a module dependency in the library or a dependency library
    !
    ! 'include_dir' specifies an allowable non-library search directory
    !   (Used for executable dependencies)
    !
    type(build_target_ptr), intent(in), target :: targets(:)
    character(*), intent(in) :: module_name
    character(*), intent(in), optional :: include_dir
    type(build_target_t), pointer :: target_ptr

    integer :: k, l

    target_ptr => NULL()

    do k=1,size(targets)

        if (.not.allocated(targets(k)%ptr%source)) cycle

        do l=1,size(targets(k)%ptr%source%modules_provided)

            if (module_name == targets(k)%ptr%source%modules_provided(l)%s) then
                select case(targets(k)%ptr%source%unit_scope)
                case (FPM_SCOPE_LIB, FPM_SCOPE_DEP)
                    target_ptr => targets(k)%ptr
                    exit
                case default
                    if (present(include_dir)) then
                        if (index(dirname(targets(k)%ptr%source%file_name), include_dir) == 1) then ! source file is within the include_dir or a subdirectory
                            target_ptr => targets(k)%ptr
                            exit
                        end if
                    end if
                end select
            end if

        end do

    end do

end function find_module_dependency


!> Perform tree-shaking to remove unused module targets
subroutine prune_build_targets(targets, root_package, prune_unused_objects)

    !> Build target list to prune
    type(build_target_ptr), intent(inout), allocatable :: targets(:)

    !> Root package
    type(package_t), intent(in) :: root_package
    
    !> Whether unused objects should be pruned
    logical, intent(in) :: prune_unused_objects

    integer :: i, j, nexec
    type(string_t), allocatable :: modules_used(:)
    logical :: exclude_target(size(targets))
    logical, allocatable :: exclude_from_archive(:)

    if (size(targets) < 1) then
        return
    end if

    nexec = 0
    allocate(modules_used(0))

    ! Enumerate modules used by executables, non-module subprograms and their dependencies
    do i=1,size(targets)

        if (targets(i)%ptr%target_type == FPM_TARGET_EXECUTABLE) then

            nexec = nexec + 1
            call collect_used_modules(targets(i)%ptr)

        elseif (allocated(targets(i)%ptr%source)) then

            if (targets(i)%ptr%source%unit_type == FPM_UNIT_SUBPROGRAM) then

                call collect_used_modules(targets(i)%ptr)

            end if

        end if

    end do

    ! If there aren't any executables, then prune
    !  based on modules used in root package
    if (nexec < 1) then

        do i=1,size(targets)

            if (targets(i)%ptr%package_name == root_package%name .and. &
                 all(targets(i)%ptr%target_type /= [FPM_TARGET_ARCHIVE,FPM_TARGET_SHARED])) then

                call collect_used_modules(targets(i)%ptr)

            end if

        end do

    end if

    call reset_target_flags(targets)
    
    exclude_target = .false.

    ! Exclude purely module targets if they are not used anywhere
    do i=1,size(targets)
        associate(target=>targets(i)%ptr)

            if (allocated(target%source)) then
                if (target%source%unit_type == FPM_UNIT_MODULE) then

                    exclude_target(i) = prune_unused_objects
                    target%skip = prune_unused_objects

                    do j=1,size(target%source%modules_provided)

                        if (target%source%modules_provided(j)%s .in. modules_used) then

                            exclude_target(i) = .false.
                            target%skip = .false.

                        end if

                    end do

                elseif (target%source%unit_type == FPM_UNIT_SUBMODULE) then
                    ! Remove submodules if their parents are not used

                    exclude_target(i) = prune_unused_objects
                    target%skip = prune_unused_objects
                    do j=1,size(target%source%parent_modules)

                        if (target%source%parent_modules(j)%s .in. modules_used) then

                            exclude_target(i) = .false.
                            target%skip = .false.

                        end if

                    end do

                end if
                
            elseif (any(target%target_type == [FPM_TARGET_ARCHIVE,FPM_TARGET_SHARED])) then 
                
                ! Remove empty library files
                if (size(target%dependencies)==0) then 
                    exclude_target(i) = .true.
                    target%skip = .true.
                endif
                
            end if

            ! (If there aren't any executables then we only prune modules from dependencies, 
            ! unless the root package is also empty)
            if (nexec < 1 .and. target%package_name == root_package%name) then
                exclude_target(i) = .not.root_package%has_library()
                target%skip = exclude_target(i)
            end if
            
        end associate
    end do

    targets = pack(targets,.not.exclude_target)

    ! Remove unused targets from library dependency list
    do j=1,size(targets)
        associate(archive=>targets(j)%ptr)
            
            if (any(archive%target_type==[FPM_TARGET_ARCHIVE,FPM_TARGET_OBJECT])) then 

                allocate(exclude_from_archive(size(archive%dependencies)),source=.false.)

                    do i=1,size(archive%dependencies)

                        if (archive%dependencies(i)%ptr%skip) then

                            exclude_from_archive(i) = .true.

                        end if

                    end do

                archive%dependencies = pack(archive%dependencies,.not.exclude_from_archive)
                
                deallocate(exclude_from_archive)
            
            endif

        end associate
    end do

    contains

    !> Recursively collect which modules are actually used
    recursive subroutine collect_used_modules(target)
        type(build_target_t), intent(inout) :: target

        integer :: j, k

        if (target%touched) then
            return
        else
            target%touched = .true.
        end if

        if (allocated(target%source)) then

            ! Add modules from this target and from any of it's children submodules
            do j=1,size(target%source%modules_provided)

                if (.not.(target%source%modules_provided(j)%s .in. modules_used)) then

                    modules_used = [modules_used, target%source%modules_provided(j)]

                end if

                ! Recurse into child submodules
                do k=1,size(targets)
                    if (allocated(targets(k)%ptr%source)) then
                        if (targets(k)%ptr%source%unit_type == FPM_UNIT_SUBMODULE) then
                            if (target%source%modules_provided(j)%s .in. targets(k)%ptr%source%parent_modules) then
                                call collect_used_modules(targets(k)%ptr)
                            end if
                        end if
                    end if
                end do

            end do
        end if

        ! Recurse into dependencies
        do j=1,size(target%dependencies)

            if (target%dependencies(j)%ptr%target_type /= FPM_TARGET_ARCHIVE) then
                call collect_used_modules(target%dependencies(j)%ptr)
            end if

        end do

    end subroutine collect_used_modules

    !> Reset target flags after recursive search
    subroutine reset_target_flags(targets)
        type(build_target_ptr), intent(inout) :: targets(:)

        integer :: i

        do i=1,size(targets)

            targets(i)%ptr%touched = .false.

        end do

    end subroutine reset_target_flags

end subroutine prune_build_targets


!> Construct the linker flags string for each target
!>  `target%link_flags` includes non-library objects and library flags
!>
subroutine resolve_target_linking(targets, model, library, error)
    type(build_target_ptr), intent(inout), target :: targets(:)
    type(fpm_model_t), intent(in) :: model
    type(library_config_t), intent(in), optional :: library    
    type(error_t), allocatable, intent(out) :: error

    integer :: i,j
    logical :: shared,static,monolithic,has_self_lib
    integer, allocatable :: package_deps(:),dep_target_ID(:)
    character(:), allocatable :: global_link_flags, local_link_flags
    character(:), allocatable :: global_include_flags, shared_lib_paths

    if (size(targets) == 0) return

    global_link_flags = ""
    if (allocated(model%link_libraries)) then
        if (size(model%link_libraries) > 0) then
            global_link_flags = model%compiler%enumerate_libraries(global_link_flags, model%link_libraries)
        end if
    end if
    
    allocate(character(0) :: global_include_flags)
    if (allocated(model%include_dirs)) then
        if (size(model%include_dirs) > 0) then
            global_include_flags = global_include_flags // &
            & " -I" // string_cat(model%include_dirs," -I")
        end if
        end if
        
    if (present(library)) then 
        shared     = library%shared()
        static     = library%static()
        monolithic = library%monolithic()
    else
        shared     = .false.
        static     = .false.
        monolithic = .true.
    end if
    
    do i=1,size(targets)

        associate(target => targets(i)%ptr)

            ! If the main program is a C/C++ one, some compilers require additional linking flags, see
            ! https://stackoverflow.com/questions/36221612/p3dfft-compilation-ifort-compiler-error-multiple-definiton-of-main
            ! In this case, compile_flags were already allocated
            if (.not.allocated(target%compile_flags)) allocate(character(len=0) :: target%compile_flags)

            target%compile_flags = target%compile_flags//' '
            
            select case (target%target_type)
               case (FPM_TARGET_C_OBJECT)
                   target%compile_flags = target%compile_flags//model%c_compile_flags
               case (FPM_TARGET_CPP_OBJECT)
                   target%compile_flags = target%compile_flags//model%cxx_compile_flags
               case default
                   target%compile_flags = target%compile_flags//model%fortran_compile_flags &
                                        & // get_feature_flags(model%compiler, target%features)
            end select

            !> Get macros as flags.
            target%compile_flags = target%compile_flags // get_macros(model%compiler%id, &
                                                            target%macros, &
                                                            target%version)

            if (len(global_include_flags) > 0) then
                target%compile_flags = target%compile_flags//global_include_flags
            end if
            
            call target%set_output_dir(get_output_dir(model%build_prefix, target%compile_flags))
            
        end associate

    end do
    
    call add_include_build_dirs(model, targets)
    call add_library_link_dirs(model, targets, shared_lib_paths)
    call library_targets_to_deps(model, targets, dep_target_ID)
    
    do i=1,size(targets)

        associate(target => targets(i)%ptr)
            allocate(target%link_objects(0))

            select case (target%target_type)
                case (FPM_TARGET_ARCHIVE) 
                    
                    ! This adds the monolithic archive to the link flags
                    if (monolithic) global_link_flags = " " // target%output_file // global_link_flags

                    call get_link_objects(target%link_objects,target,is_exe=.false.)

                    allocate(character(0) :: target%link_flags)
                    
                case (FPM_TARGET_SHARED)
                
                    ! Gather object files from this package only
                    call get_link_objects(target%link_objects, target, is_exe=.false.)

                    ! Build link flags
                    target%link_flags = string_cat(target%link_objects, " ")
                    
                    ! Add global link flags (including metapackage flags like OpenMP)
                    if (allocated(model%link_flags)) then
                        target%link_flags = model%link_flags//" "//target%link_flags
                    endif
                    
                    target%link_flags = target%link_flags // shared_lib_paths

                    ! Add dependencies' shared libraries (excluding self)
                    target%link_flags = model%get_package_libraries_link(target%package_name, &
                                                                        target%link_flags, &
                                                                        exclude_self=.true., &
                                                                        dep_IDs=package_deps, &
                                                                        error=error)
                                                                        
                    if (allocated(error)) return
                    
                    ! Now that they're available, add these dependencies to the targets
                    if (size(package_deps)>0) then 
                        do j=1,size(package_deps)
                            if (dep_target_ID(package_deps(j))<=0) cycle
                            call add_dependency(target, targets(dep_target_ID(package_deps(j)))%ptr)
                        end do
                    end if                    
                                                        
                    ! Add any per-target libraries (e.g., `target%link_libraries`)
                    if (allocated(target%link_libraries)) then
                        if (size(target%link_libraries) > 0) then
                            target%link_flags = model%compiler%enumerate_libraries(target%link_flags, &
                                                                                   target%link_libraries)
                        end if
                    end if

                    ! Add shared library exports (import library + .def)
                    target%link_flags = target%link_flags // " " // &
                                        model%compiler%get_export_flags(target%output_dir,target%package_name)
                    
                    ! Add install_name flag (macOS only)
                    target%link_flags = target%link_flags // " " // &
                                        model%compiler%get_install_name_flags(target%output_dir, target%package_name)                    
                    
                    ! Add global link flags (e.g., system-wide libraries)
                    target%link_flags = target%link_flags // " " // global_link_flags     
                            

                case (FPM_TARGET_EXECUTABLE)

                    local_link_flags = ""
                    if (allocated(model%link_flags)) local_link_flags = model%link_flags

                    call get_link_objects(target%link_objects,target,is_exe=.true.)

                    target%link_flags = model%link_flags//" "//string_cat(target%link_objects," ")
                    
                    ! Add shared libs
                    if (.not.monolithic) then 

                        target%link_flags = target%link_flags // shared_lib_paths
                        
                        ! Check if there's a library with this name (maybe not, if it is a 
                        ! single-file app with only external dependencies)
                        has_self_lib = .false.
                        find_self: do j=1,size(targets)
                            associate(target_loop=>targets(j)%ptr)
                                if ((target_loop%target_type==FPM_TARGET_ARCHIVE .or. &
                                    (target_loop%target_type==FPM_TARGET_SHARED .and. .not.static)) &
                                    .and. target_loop%package_name==target%package_name) then 
                                    has_self_lib = .true.
                                    exit find_self
                                end if
                            end associate
                        end do find_self
                        
                        ! Add dependencies' shared libraries (including self if there is a library)
                        target%link_flags = model%get_package_libraries_link(target%package_name, &
                                                                            target%link_flags, &
                                                                            error=error, &
                                                                            exclude_self=.not.has_self_lib)   
                                                                            
<<<<<<< HEAD
=======
                        
                        
>>>>>>> e01591bb
                    end if
                    
                    ! On macOS, add room for 2 install_name_tool paths
                    target%link_flags = target%link_flags // model%compiler%get_headerpad_flags()

                    ! On macOS, add room for 2 install_name_tool paths (always needed for executables)
                    target%link_flags = target%link_flags // model%compiler%get_headerpad_flags()

                    if (allocated(target%link_libraries)) then
                        if (size(target%link_libraries) > 0) then
                            target%link_flags = model%compiler%enumerate_libraries(target%link_flags, target%link_libraries)
                            local_link_flags = model%compiler%enumerate_libraries(local_link_flags, target%link_libraries)
                        end if
                    end if

                    target%link_flags = target%link_flags//" "//global_link_flags
                    
                end select

        end associate

    end do
    
contains

    !> Wrapper to build link object list
    !>
    !>  For libraries: just list dependency objects of lib target
    !>
    !>  For executables: need to recursively discover non-library
    !>   dependency objects. (i.e. modules in same dir as program)
    !>
    recursive subroutine get_link_objects(link_objects,target,is_exe)
        type(string_t), intent(inout), allocatable :: link_objects(:)
        type(build_target_t), intent(in) :: target
        logical, intent(in) :: is_exe

        integer :: i
        type(string_t) :: temp_str
        
        if (.not.allocated(target%dependencies)) return

        do i=1,size(target%dependencies)

            associate(dep => target%dependencies(i)%ptr)
                
                if (.not.allocated(dep%source)) cycle

                ! Skip library dependencies for executable targets
                !  since the library archive will always be linked
                if (is_exe.and.(dep%source%unit_scope == FPM_SCOPE_LIB)) cycle

                ! Skip if dependency object already listed
                if (dep%output_file .in. link_objects) cycle

                ! Add dependency object file to link object list
                temp_str%s = dep%output_file
                link_objects = [link_objects, temp_str]
                
                ! For executable objects, also need to include non-library
                !  dependencies from dependencies (recurse)
                if (is_exe) call get_link_objects(link_objects,dep,is_exe=.true.)

            end associate

        end do

    end subroutine get_link_objects

end subroutine resolve_target_linking


subroutine add_include_build_dirs(model, targets)
    type(fpm_model_t), intent(in) :: model
    type(build_target_ptr), intent(inout), target :: targets(:)

    integer :: i
    type(string_t), allocatable :: build_dirs(:)
    type(string_t) :: temp

    allocate(build_dirs(0))
    do i = 1, size(targets)
        associate(target => targets(i)%ptr)
            if (target%target_type /= FPM_TARGET_OBJECT) cycle
            if (target%output_dir .in. build_dirs) cycle
            temp%s = target%output_dir
            build_dirs = [build_dirs, temp]
        end associate
    end do

    do i = 1, size(targets)
        associate(target => targets(i)%ptr)
            if (target%target_type /= FPM_TARGET_OBJECT) cycle

            target%compile_flags = target%compile_flags // &
                " " // model%compiler%get_module_flag(target%output_dir) // &
                " -I" // string_cat(build_dirs, " -I")
        end associate
    end do

end subroutine add_include_build_dirs

!> Add link directories for all shared libraries in the dependency graph
subroutine get_library_dirs(model, targets, shared_lib_dirs)
    type(fpm_model_t), intent(in) :: model
    type(build_target_ptr), intent(inout), target :: targets(:)
    type(string_t), allocatable, intent(out) :: shared_lib_dirs(:)

    integer :: i
    type(string_t) :: temp
    
    allocate(shared_lib_dirs(0))

    do i = 1, size(targets)
        associate(target => targets(i)%ptr)
            if (all(target%target_type /= [FPM_TARGET_SHARED,FPM_TARGET_ARCHIVE])) cycle
            if (target%output_dir .in. shared_lib_dirs) cycle
            temp = string_t(target%output_dir)
            shared_lib_dirs = [shared_lib_dirs, temp]
        end associate
    end do
    
end subroutine get_library_dirs

!> Add link directories for all shared libraries in the dependency graph
subroutine add_library_link_dirs(model, targets, shared_lib_path)
    type(fpm_model_t), intent(in) :: model
    type(build_target_ptr), intent(inout), target :: targets(:)
    character(:), allocatable, intent(out) :: shared_lib_path

    type(string_t), allocatable :: shared_lib_dirs(:)

    call get_library_dirs(model, targets, shared_lib_dirs)    
    shared_lib_path = " -L" // string_cat(shared_lib_dirs, " -L")

end subroutine add_library_link_dirs

function get_output_dir(build_prefix, args) result(path)
    character(len=*), intent(in) :: build_prefix
    character(len=*), intent(in) :: args
    character(len=:), allocatable :: path

    character(len=16) :: build_hash

    write(build_hash, '(z16.16)') fnv_1a(args)
    path = build_prefix//"_"//build_hash
end function get_output_dir

!> Returns pointers to all library targets
subroutine filter_library_targets(targets, list)
    type(build_target_ptr), intent(in) :: targets(:)
    type(build_target_ptr), allocatable, intent(out) :: list(:)

    integer :: i, n
    
    n = 0
    do i = 1, size(targets)
        if (any(targets(i)%ptr%target_type == [FPM_TARGET_ARCHIVE,FPM_TARGET_SHARED])) then
            n = n + 1
        end if
    end do    
    
    allocate(list(n))

    n = 0
    do i = 1, size(targets)
        if (any(targets(i)%ptr%target_type == [FPM_TARGET_ARCHIVE,FPM_TARGET_SHARED])) then
            n = n + 1
            list(n)%ptr => targets(i)%ptr
        end if
    end do
end subroutine filter_library_targets

subroutine filter_executable_targets(targets, scope, list)
    type(build_target_ptr), intent(in) :: targets(:)
    integer, intent(in) :: scope
    type(string_t), allocatable, intent(out) :: list(:)

    integer :: i, n

    n = 0
    call resize(list)
    do i = 1, size(targets)
        if (is_executable_target(targets(i)%ptr, scope)) then
            if (n >= size(list)) call resize(list)
            n = n + 1
            list(n)%s = targets(i)%ptr%output_file
        end if
    end do
    call resize(list, n)
end subroutine filter_executable_targets


elemental function is_executable_target(target_ptr, scope) result(is_exe)
    class(build_target_t), intent(in) :: target_ptr
    integer, intent(in) :: scope
    logical :: is_exe
    is_exe = target_ptr%target_type == FPM_TARGET_EXECUTABLE .and. &
        allocated(target_ptr%dependencies)
    if (is_exe) then
        is_exe = target_ptr%dependencies(1)%ptr%source%unit_scope == scope
    end if
end function is_executable_target


subroutine filter_modules(targets, list)
    type(build_target_ptr), intent(in) :: targets(:)
    type(string_t), allocatable, intent(out) :: list(:)

    integer :: i, j, n

    n = 0
    call resize(list)
    do i = 1, size(targets)
        associate(target => targets(i)%ptr)
            if (.not.allocated(target%source)) cycle
            if (target%source%unit_type == FPM_UNIT_SUBMODULE) cycle
            if (n + size(target%source%modules_provided) >= size(list)) call resize(list)
            do j = 1, size(target%source%modules_provided)
                n = n + 1
                list(n)%s = join_path(target%output_dir, &
                    target%source%modules_provided(j)%s)
            end do
        end associate
    end do
    call resize(list, n)
end subroutine filter_modules


function get_feature_flags(compiler, features) result(flags)
    type(compiler_t), intent(in) :: compiler
    type(fortran_config_t), intent(in) :: features
    character(:), allocatable :: flags

    flags = ""
    if (features%implicit_typing) then
        flags = flags // compiler%get_feature_flag("implicit-typing")
    else
        flags = flags // compiler%get_feature_flag("no-implicit-typing")
    end if

    if (features%implicit_external) then
        flags = flags // compiler%get_feature_flag("implicit-external")
    else
        flags = flags // compiler%get_feature_flag("no-implicit-external")
    end if

    if (allocated(features%source_form)) then
        flags = flags // compiler%get_feature_flag(features%source_form//"-form")
    end if
end function get_feature_flags

!> Helper function: update output directory of a target
subroutine set_output_dir(self, output_dir)
    class(build_target_t), intent(inout) :: self
    character(*), optional, intent(in) :: output_dir

    character(:), allocatable :: outdir

    ! Normalize: if output_dir is empty, use no path
    outdir = ""
    if (present(output_dir)) outdir = trim(output_dir)
        
    self%output_dir = outdir
    self%output_file = join_path(outdir, self%output_name)
    self%output_log_file = self%output_file // ".log"

end subroutine set_output_dir

!> Build a lookup table mapping each package dependency to its corresponding
!> shared or archive build target in the targets list.
!>
!> This mapping is essential when model%deps%dep(i) indices do not match
!> the pruned or reordered targets(:) array.
subroutine library_targets_to_deps(model, targets, target_ID)
    class(fpm_model_t), intent(in)           :: model
    type(build_target_ptr), intent(in)       :: targets(:)

    !> For each package (by dependency index), gives the index of the corresponding target
    integer, allocatable, intent(out)        :: target_ID(:)

    integer :: it, ip, n

    n = size(model%deps%dep)
    allocate(target_ID(n), source=0)

    do it = 1, size(targets)
        associate(target => targets(it)%ptr)
            ! Only shared libraries and archives are mapped
            if (all(target%target_type /= [FPM_TARGET_ARCHIVE, FPM_TARGET_SHARED])) cycle

            ! Get the dependency graph index of this package
            ip = model%deps%find(target%package_name)
            if (ip > 0) target_ID(ip) = it
        end associate
    end do

end subroutine library_targets_to_deps

end module fpm_targets<|MERGE_RESOLUTION|>--- conflicted
+++ resolved
@@ -1238,11 +1238,6 @@
                                                                             error=error, &
                                                                             exclude_self=.not.has_self_lib)   
                                                                             
-<<<<<<< HEAD
-=======
-                        
-                        
->>>>>>> e01591bb
                     end if
                     
                     ! On macOS, add room for 2 install_name_tool paths
