!># Define compiler command options
!!
!! This module defines compiler options to use for the debug and release builds.

! vendor            Fortran   C         Module output   Module include OpenMP    Free for OSS
!                   compiler  compiler  directory       directory
! Gnu               gfortran   gcc     -J              -I            -fopenmp   X
! Intel             ifort      icc     -module         -I            -qopenmp   X
! Intel(Windows)    ifort      icc     /module:path    /I            /Qopenmp   X
! Intel oneAPI      ifx        icx     -module         -I            -qopenmp   X
! PGI               pgfortran  pgcc    -module         -I            -mp        X
! NVIDIA            nvfortran  nvc     -module         -I            -mp        X
! LLVM flang        flang      clang   -module         -I            -mp        X
! LFortran          lfortran   ---     -J              -I            --openmp   X
! Lahey/Futjitsu    lfc        ?       -M              -I            -openmp    ?
! NAG               nagfor     ?       -mdir           -I            -openmp    x
! Cray              crayftn    craycc  -J              -I            -homp      ?
! IBM               xlf90      ?       -qmoddir        -I            -qsmp      X
! Oracle/Sun        ?          ?       -moddir=        -M            -xopenmp   ?
! Silverfrost FTN95 ftn95      ?       ?               /MOD_PATH     ?          ?
! Elbrus            ?          lcc     -J              -I            -fopenmp   ?
! Hewlett Packard   ?          ?       ?               ?             ?          discontinued
! Watcom            ?          ?       ?               ?             ?          discontinued
! PathScale         ?          ?       -module         -I            -mp        discontinued
! G95               ?          ?       -fmod=          -I            -fopenmp   discontinued
! Open64            ?          ?       -module         -I            -mp        discontinued
! Unisys            ?          ?       ?               ?             ?          discontinued
module fpm_compiler
use,intrinsic :: iso_fortran_env, only: stderr=>error_unit
use fpm_environment, only: &
        get_env, &
        get_os_type, &
        OS_LINUX, &
        OS_MACOS, &
        OS_WINDOWS, &
        OS_CYGWIN, &
        OS_SOLARIS, &
        OS_FREEBSD, &
        OS_OPENBSD, &
        OS_UNKNOWN
use fpm_filesystem, only: join_path, basename, get_temp_filename, delete_file, unix_path, &
    & getline, run
use fpm_strings, only: split, string_cat, string_t, str_ends_with, str_begins_with_str
use fpm_error, only: error_t
implicit none
public :: compiler_t, new_compiler, archiver_t, new_archiver, get_macros
public :: debug

enum, bind(C)
    enumerator :: &
        id_unknown, &
        id_gcc, &
        id_f95, &
        id_caf, &
        id_intel_classic_nix, &
        id_intel_classic_mac, &
        id_intel_classic_windows, &
        id_intel_llvm_nix, &
        id_intel_llvm_windows, &
        id_intel_llvm_unknown, &
        id_pgi, &
        id_nvhpc, &
        id_nag, &
        id_flang, &
        id_flang_new, &
        id_f18, &
        id_ibmxl, &
        id_cray, &
        id_lahey, &
        id_lfortran
end enum
integer, parameter :: compiler_enum = kind(id_unknown)


!> Definition of compiler object
type :: compiler_t
    !> Identifier of the compiler
    integer(compiler_enum) :: id = id_unknown
    !> Path to the Fortran compiler
    character(len=:), allocatable :: fc
    !> Path to the C compiler
    character(len=:), allocatable :: cc
    !> Path to the C++ compiler
    character(len=:), allocatable :: cxx
    !> Print all commands
    logical :: echo = .true.
    !> Verbose output of command
    logical :: verbose = .true.
contains
    !> Get default compiler flags
    procedure :: get_default_flags
    !> Get flag for module output directories
    procedure :: get_module_flag
    !> Get flag for include directories
    procedure :: get_include_flag
    !> Get feature flag
    procedure :: get_feature_flag
    !> Compile a Fortran object
    procedure :: compile_fortran
    !> Compile a C object
    procedure :: compile_c
    !> Compile a CPP object
    procedure :: compile_cpp
    !> Link executable
    procedure :: link
    !> Check whether compiler is recognized
    procedure :: is_unknown
    !> Enumerate libraries, based on compiler and platform
    procedure :: enumerate_libraries
    !> Return compiler name
    procedure :: name => compiler_name
end type compiler_t


!> Definition of archiver object
type :: archiver_t
    !> Path to archiver
    character(len=:), allocatable :: ar
    !> Use response files to pass arguments
    logical :: use_response_file = .false.
    !> Print all command
    logical :: echo = .true.
    !> Verbose output of command
    logical :: verbose = .true.
contains
    !> Create static archive
    procedure :: make_archive
end type archiver_t


!> Create debug printout
interface debug
    module procedure :: debug_compiler
    module procedure :: debug_archiver
end interface debug

character(*), parameter :: &
    flag_gnu_coarray = " -fcoarray=single", &
    flag_gnu_backtrace = " -fbacktrace", &
    flag_gnu_opt = " -O3 -funroll-loops", &
    flag_gnu_debug = " -g", &
    flag_gnu_pic = " -fPIC", &
    flag_gnu_warn = " -Wall -Wextra", &
    flag_gnu_check = " -fcheck=bounds -fcheck=array-temps", &
    flag_gnu_limit = " -fmax-errors=1", &
    flag_gnu_external = " -Wimplicit-interface", &
<<<<<<< HEAD
    flag_gnu_openmp = " -fopenmp"
=======
    flag_gnu_no_implicit_typing = " -fimplicit-none", &
    flag_gnu_no_implicit_external = " -Werror=implicit-interface", &
    flag_gnu_free_form = " -ffree-form", &
    flag_gnu_fixed_form = " -ffixed-form"
>>>>>>> 7115629e

character(*), parameter :: &
    flag_pgi_backslash = " -Mbackslash", &
    flag_pgi_traceback = " -traceback", &
    flag_pgi_debug = " -g", &
    flag_pgi_check = " -Mbounds -Mchkptr -Mchkstk", &
    flag_pgi_warn = " -Minform=inform", &
<<<<<<< HEAD
    flag_pgi_openmp = " -mp"
=======
    flag_pgi_free_form = " -Mfree", &
    flag_pgi_fixed_form = " -Mfixed"
>>>>>>> 7115629e

character(*), parameter :: &
    flag_ibmxl_backslash = " -qnoescape"

character(*), parameter :: &
    flag_intel_backtrace = " -traceback", &
    flag_intel_warn = " -warn all", &
    flag_intel_check = " -check all", &
    flag_intel_debug = " -O0 -g", &
    flag_intel_fp = " -fp-model precise -pc64", &
    flag_intel_align = " -align all", &
    flag_intel_limit = " -error-limit 1", &
    flag_intel_pthread = " -reentrancy threaded", &
    flag_intel_nogen = " -nogen-interfaces", &
    flag_intel_byterecl = " -assume byterecl", &
<<<<<<< HEAD
    flag_intel_openmp = " -qopenmp"
=======
    flag_intel_free_form = " -free", &
    flag_intel_fixed_form = " -fixed"
>>>>>>> 7115629e

character(*), parameter :: &
    flag_intel_backtrace_win = " /traceback", &
    flag_intel_warn_win = " /warn:all", &
    flag_intel_check_win = " /check:all", &
    flag_intel_debug_win = " /Od /Z7", &
    flag_intel_fp_win = " /fp:precise", &
    flag_intel_align_win = " /align:all", &
    flag_intel_limit_win = " /error-limit:1", &
    flag_intel_pthread_win = " /reentrancy:threaded", &
    flag_intel_nogen_win = " /nogen-interfaces", &
    flag_intel_byterecl_win = " /assume:byterecl", &
<<<<<<< HEAD
    flag_intel_openmp_win = " /Qopenmp"
=======
    flag_intel_free_form_win = " /free", &
    flag_intel_fixed_form_win = " /fixed"
>>>>>>> 7115629e

character(*), parameter :: &
    flag_nag_coarray = " -coarray=single", &
    flag_nag_pic = " -PIC", &
    flag_nag_check = " -C", &
    flag_nag_debug = " -g -O0", &
    flag_nag_opt = " -O4", &
    flag_nag_backtrace = " -gline", &
<<<<<<< HEAD
    flag_nag_openmp = " -openmp"

character(*), parameter :: &
    flag_lfortran_opt = " --fast", &
    flag_lfortran_openmp = " --openmp"


=======
    flag_nag_free_form = " -free", &
    flag_nag_fixed_form = " -fixed", &
    flag_nag_no_implicit_typing = " -u"

character(*), parameter :: &
    flag_lfortran_opt = " --fast", &
    flag_lfortran_implicit_typing = " --implicit-typing", &
    flag_lfortran_implicit_external = " --allow-implicit-interface", &
    flag_lfortran_fixed_form = " --fixed-form"


character(*), parameter :: &
    flag_cray_no_implicit_typing = " -dl", &
    flag_cray_implicit_typing = " -el", &
    flag_cray_fixed_form = " -ffixed", &
    flag_cray_free_form = " -ffree"
    
>>>>>>> 7115629e
contains


function get_default_flags(self, release) result(flags)
    class(compiler_t), intent(in) :: self
    logical, intent(in) :: release
    character(len=:), allocatable :: flags

    if (release) then
        call get_release_compile_flags(self%id, flags)
    else
        call get_debug_compile_flags(self%id, flags)
    end if

end function get_default_flags

subroutine get_release_compile_flags(id, flags)
    integer(compiler_enum), intent(in) :: id
    character(len=:), allocatable, intent(out) :: flags

    select case(id)
    case default
        flags = ""
    case(id_caf)
        flags = &
            flag_gnu_opt//&
            flag_gnu_external//&
            flag_gnu_pic//&
            flag_gnu_limit

    case(id_gcc)
        flags = &
            flag_gnu_opt//&
            flag_gnu_external//&
            flag_gnu_pic//&
            flag_gnu_limit//&
            flag_gnu_coarray

    case(id_f95)
        flags = &
            flag_gnu_opt//&
            flag_gnu_external//&
            flag_gnu_pic//&
            flag_gnu_limit

    case(id_nvhpc)
        flags = &
            flag_pgi_backslash

    case(id_ibmxl)
        flags = &
            flag_ibmxl_backslash

    case(id_intel_classic_nix)
        flags = &
            flag_intel_fp//&
            flag_intel_align//&
            flag_intel_limit//&
            flag_intel_pthread//&
            flag_intel_nogen//&
            flag_intel_byterecl

    case(id_intel_classic_mac)
        flags = &
            flag_intel_fp//&
            flag_intel_align//&
            flag_intel_limit//&
            flag_intel_pthread//&
            flag_intel_nogen//&
            flag_intel_byterecl

    case(id_intel_classic_windows)
        flags = &
            & flag_intel_fp_win//&
            flag_intel_align_win//&
            flag_intel_limit_win//&
            flag_intel_pthread_win//&
            flag_intel_nogen_win//&
            flag_intel_byterecl_win

    case(id_intel_llvm_nix)
        flags = &
            flag_intel_fp//&
            flag_intel_align//&
            flag_intel_limit//&
            flag_intel_pthread//&
            flag_intel_nogen//&
            flag_intel_byterecl

    case(id_intel_llvm_windows)
        flags = &
            flag_intel_fp_win//&
            flag_intel_align_win//&
            flag_intel_limit_win//&
            flag_intel_pthread_win//&
            flag_intel_nogen_win//&
            flag_intel_byterecl_win

    case(id_nag)
        flags = &
            flag_nag_opt//&
            flag_nag_coarray//&
            flag_nag_pic

    case(id_lfortran)
        flags = &
            flag_lfortran_opt

    end select
end subroutine get_release_compile_flags

subroutine get_debug_compile_flags(id, flags)
    integer(compiler_enum), intent(in) :: id
    character(len=:), allocatable, intent(out) :: flags

    select case(id)
    case default
        flags = ""
    case(id_caf)
        flags = &
            flag_gnu_warn//&
            flag_gnu_pic//&
            flag_gnu_limit//&
            flag_gnu_debug//&
            flag_gnu_check//&
            flag_gnu_backtrace
    case(id_gcc)
        flags = &
            flag_gnu_warn//&
            flag_gnu_pic//&
            flag_gnu_limit//&
            flag_gnu_debug//&
            flag_gnu_check//&
            flag_gnu_backtrace//&
            flag_gnu_coarray
    case(id_f95)
        flags = &
            flag_gnu_warn//&
            flag_gnu_pic//&
            flag_gnu_limit//&
            flag_gnu_debug//&
            flag_gnu_check//&
            ' -Wno-maybe-uninitialized -Wno-uninitialized'//&
            flag_gnu_backtrace
    case(id_nvhpc)
        flags = &
            flag_pgi_warn//&
            flag_pgi_backslash//&
            flag_pgi_check//&
            flag_pgi_traceback
    case(id_ibmxl)
        flags = &
            flag_ibmxl_backslash
    case(id_intel_classic_nix)
        flags = &
            flag_intel_warn//&
            flag_intel_check//&
            flag_intel_limit//&
            flag_intel_debug//&
            flag_intel_byterecl//&
            flag_intel_backtrace
    case(id_intel_classic_mac)
        flags = &
            flag_intel_warn//&
            flag_intel_check//&
            flag_intel_limit//&
            flag_intel_debug//&
            flag_intel_byterecl//&
            flag_intel_backtrace
    case(id_intel_classic_windows)
        flags = &
            flag_intel_warn_win//&
            flag_intel_check_win//&
            flag_intel_limit_win//&
            flag_intel_debug_win//&
            flag_intel_byterecl_win//&
            flag_intel_backtrace_win
    case(id_intel_llvm_nix)
        flags = &
            flag_intel_warn//&
            flag_intel_check//&
            flag_intel_limit//&
            flag_intel_debug//&
            flag_intel_byterecl//&
            flag_intel_backtrace
    case(id_intel_llvm_windows)
        flags = &
            flag_intel_warn_win//&
            flag_intel_check_win//&
            flag_intel_limit_win//&
            flag_intel_debug_win//&
            flag_intel_byterecl_win
    case(id_nag)
        flags = &
            flag_nag_debug//&
            flag_nag_check//&
            flag_nag_backtrace//&
            flag_nag_coarray//&
            flag_nag_pic

    case(id_lfortran)
        flags = ""
    end select
end subroutine get_debug_compile_flags

pure subroutine set_cpp_preprocessor_flags(id, flags)
    integer(compiler_enum), intent(in) :: id
    character(len=:), allocatable, intent(inout) :: flags
    character(len=:), allocatable :: flag_cpp_preprocessor

    !> Modify the flag_cpp_preprocessor on the basis of the compiler.
    select case(id)
    case default
        flag_cpp_preprocessor = ""
    case(id_caf, id_gcc, id_f95, id_nvhpc)
        flag_cpp_preprocessor = "-cpp"
    case(id_intel_classic_windows, id_intel_llvm_windows)
        flag_cpp_preprocessor = "/fpp"
    case(id_intel_classic_nix, id_intel_classic_mac, id_intel_llvm_nix, id_nag)
        flag_cpp_preprocessor = "-fpp"
    case(id_lfortran)
        flag_cpp_preprocessor = "--cpp"
    end select

    flags = flag_cpp_preprocessor// flags

end subroutine set_cpp_preprocessor_flags

!> This function will parse and read the macros list and
!> return them as defined flags.
function get_macros(id, macros_list, version) result(macros)
    integer(compiler_enum), intent(in) :: id
    character(len=:), allocatable, intent(in) :: version
    type(string_t), allocatable, intent(in) :: macros_list(:)

    character(len=:), allocatable :: macros
    character(len=:), allocatable :: macro_definition_symbol
    character(:), allocatable :: valued_macros(:)


    integer :: i

    if (.not.allocated(macros_list)) then
        macros = ""
        return
    end if

    !> Set macro defintion symbol on the basis of compiler used
    select case(id)
    case default
        macro_definition_symbol = " -D"
    case (id_intel_classic_windows, id_intel_llvm_windows)
        macro_definition_symbol = " /D"
    end select

    !> Check if macros are not allocated.
    if (.not.allocated(macros)) then
        macros=""
    end if

    do i = 1, size(macros_list)

        !> Split the macro name and value.
        call split(macros_list(i)%s, valued_macros, delimiters="=")

        if (size(valued_macros) > 1) then
            !> Check if the value of macro starts with '{' character.
            if (str_begins_with_str(trim(valued_macros(size(valued_macros))), "{")) then

                !> Check if the value of macro ends with '}' character.
                if (str_ends_with(trim(valued_macros(size(valued_macros))), "}")) then

                    !> Check if the string contains "version" as substring.
                    if (index(valued_macros(size(valued_macros)), "version") /= 0) then

                        !> These conditions are placed in order to ensure proper spacing between the macros.
                        macros = macros//macro_definition_symbol//trim(valued_macros(1))//'='//version
                        cycle
                    end if
                end if
            end if
        end if

        macros = macros//macro_definition_symbol//macros_list(i)%s

    end do

end function get_macros

function get_include_flag(self, path) result(flags)
    class(compiler_t), intent(in) :: self
    character(len=*), intent(in) :: path
    character(len=:), allocatable :: flags

    select case(self%id)
    case default
        flags = "-I "//path

    case(id_caf, id_gcc, id_f95, id_cray, id_nvhpc, id_pgi, &
        & id_flang, id_flang_new, id_f18, &
        & id_intel_classic_nix, id_intel_classic_mac, &
        & id_intel_llvm_nix, id_lahey, id_nag, id_ibmxl, &
        & id_lfortran)
        flags = "-I "//path

    case(id_intel_classic_windows, id_intel_llvm_windows)
        flags = "/I"//path

    end select
end function get_include_flag

function get_module_flag(self, path) result(flags)
    class(compiler_t), intent(in) :: self
    character(len=*), intent(in) :: path
    character(len=:), allocatable :: flags

    select case(self%id)
    case default
        flags = "-module "//path

    case(id_caf, id_gcc, id_f95, id_cray, id_lfortran)
        flags = "-J "//path

    case(id_nvhpc, id_pgi, id_flang)
        flags = "-module "//path

    case(id_flang_new, id_f18)
        flags = "-module-dir "//path

    case(id_intel_classic_nix, id_intel_classic_mac, &
        & id_intel_llvm_nix)
        flags = "-module "//path

    case(id_intel_classic_windows, id_intel_llvm_windows)
        flags = "/module:"//path

    case(id_lahey)
        flags = "-M "//path

    case(id_nag)
        flags = "-mdir "//path

    case(id_ibmxl)
        flags = "-qmoddir "//path

    end select

end function get_module_flag


function get_feature_flag(self, feature) result(flags)
    class(compiler_t), intent(in) :: self
    character(len=*), intent(in) :: feature
    character(len=:), allocatable :: flags

    flags = ""
    select case(feature)
    case("no-implicit-typing")
       select case(self%id)
       case(id_caf, id_gcc, id_f95)
           flags = flag_gnu_no_implicit_typing

       case(id_nag)
           flags = flag_nag_no_implicit_typing

       case(id_cray)
           flags = flag_cray_no_implicit_typing

       end select

    case("implicit-typing")
       select case(self%id)
       case(id_cray)
           flags = flag_cray_implicit_typing

       case(id_lfortran)
           flags = flag_lfortran_implicit_typing

       end select

    case("no-implicit-external")
       select case(self%id)
       case(id_caf, id_gcc, id_f95)
           flags = flag_gnu_no_implicit_external

       end select

    case("implicit-external")
       select case(self%id)
       case(id_lfortran)
           flags = flag_lfortran_implicit_external

       end select

    case("free-form")
       select case(self%id)
       case(id_caf, id_gcc, id_f95)
           flags = flag_gnu_free_form

       case(id_pgi, id_nvhpc, id_flang)
           flags = flag_pgi_free_form

       case(id_nag)
           flags = flag_nag_free_form

       case(id_intel_classic_nix, id_intel_classic_mac, id_intel_llvm_nix, &
             & id_intel_llvm_unknown)
           flags = flag_intel_free_form

       case(id_intel_classic_windows, id_intel_llvm_windows)
           flags = flag_intel_free_form_win

       case(id_cray)
           flags = flag_cray_free_form

       end select

    case("fixed-form")
       select case(self%id)
       case(id_caf, id_gcc, id_f95)
           flags = flag_gnu_fixed_form

       case(id_pgi, id_nvhpc, id_flang)
           flags = flag_pgi_fixed_form

       case(id_nag)
           flags = flag_nag_fixed_form

       case(id_intel_classic_nix, id_intel_classic_mac, id_intel_llvm_nix, &
             & id_intel_llvm_unknown)
           flags = flag_intel_fixed_form

       case(id_intel_classic_windows, id_intel_llvm_windows)
           flags = flag_intel_fixed_form_win

       case(id_cray)
           flags = flag_cray_fixed_form

       case(id_lfortran)
           flags = flag_lfortran_fixed_form

       end select

    case("default-form")
        continue

    case default
        error stop "Unknown feature '"//feature//"'"
    end select
end function get_feature_flag


subroutine get_default_c_compiler(f_compiler, c_compiler)
    character(len=*), intent(in) :: f_compiler
    character(len=:), allocatable, intent(out) :: c_compiler
    integer(compiler_enum) :: id

    id = get_compiler_id(f_compiler)

    select case(id)

    case(id_intel_classic_nix, id_intel_classic_mac, id_intel_classic_windows)
        c_compiler = 'icc'

    case(id_intel_llvm_nix,id_intel_llvm_windows)
        c_compiler = 'icx'

    case(id_flang, id_flang_new, id_f18)
        c_compiler='clang'

    case(id_ibmxl)
        c_compiler='xlc'

    case(id_lfortran)
        c_compiler = 'cc'

    case(id_gcc)
        c_compiler = 'gcc'

    case default
        ! Fall-back to using Fortran compiler
        c_compiler = f_compiler
    end select

end subroutine get_default_c_compiler

!> Get C++ Compiler.
subroutine get_default_cxx_compiler(f_compiler, cxx_compiler)
    character(len=*), intent(in) :: f_compiler
    character(len=:), allocatable, intent(out) :: cxx_compiler
    integer(compiler_enum) :: id

    id = get_compiler_id(f_compiler)

    select case(id)

    case(id_intel_classic_nix, id_intel_classic_mac, id_intel_classic_windows)
        cxx_compiler = 'icpc'

    case(id_intel_llvm_nix,id_intel_llvm_windows)
        cxx_compiler = 'icpx'

    case(id_flang, id_flang_new, id_f18)
        cxx_compiler='clang++'

    case(id_ibmxl)
        cxx_compiler='xlc++'

    case(id_lfortran)
        cxx_compiler = 'cc'

    case(id_gcc)
        cxx_compiler = 'g++'

    case default
        ! Fall-back to using Fortran compiler
        cxx_compiler = f_compiler
    end select

end subroutine get_default_cxx_compiler


function get_compiler_id(compiler) result(id)
    character(len=*), intent(in) :: compiler
    integer(kind=compiler_enum) :: id

    character(len=:), allocatable :: full_command, full_command_parts(:), command, output
    integer :: stat, io

    ! Check whether we are dealing with an MPI compiler wrapper first
    if (check_compiler(compiler, "mpifort") &
        & .or. check_compiler(compiler, "mpif90") &
        & .or. check_compiler(compiler, "mpif77")) then
        output = get_temp_filename()
        call run(compiler//" -show > "//output//" 2>&1", &
            & echo=.false., exitstat=stat)
        if (stat == 0) then
            open(file=output, newunit=io, iostat=stat)
            if (stat == 0) call getline(io, full_command, stat)
            close(io, iostat=stat)

            ! If we get a command from the wrapper, we will try to identify it
            call split(full_command, full_command_parts, delimiters=' ')
            if(size(full_command_parts) > 0)then
               command = trim(full_command_parts(1))
            endif
            if (allocated(command)) then
                id = get_id(command)
                if (id /= id_unknown) return
            end if
        end if
    end if

    id = get_id(compiler)

end function get_compiler_id

function get_id(compiler) result(id)
    character(len=*), intent(in) :: compiler
    integer(kind=compiler_enum) :: id

    integer :: stat

    if (check_compiler(compiler, "gfortran")) then
        id = id_gcc
        return
    end if

    if (check_compiler(compiler, "f95")) then
        id = id_f95
        return
    end if

    if (check_compiler(compiler, "caf")) then
        id = id_caf
        return
    end if

    if (check_compiler(compiler, "ifort")) then
        select case (get_os_type())
        case default
            id = id_intel_classic_nix
        case (OS_MACOS)
            id = id_intel_classic_mac
        case (OS_WINDOWS, OS_CYGWIN)
            id = id_intel_classic_windows
        end select
        return
    end if

    if (check_compiler(compiler, "ifx")) then
        select case (get_os_type())
        case default
            id = id_intel_llvm_nix
        case (OS_WINDOWS, OS_CYGWIN)
            id = id_intel_llvm_windows
        end select
        return
    end if

    if (check_compiler(compiler, "nvfortran")) then
        id = id_nvhpc
        return
    end if

    if (check_compiler(compiler, "pgfortran") &
        & .or. check_compiler(compiler, "pgf90") &
        & .or. check_compiler(compiler, "pgf95")) then
        id = id_pgi
        return
    end if

    if (check_compiler(compiler, "nagfor")) then
        id = id_nag
        return
    end if

    if (check_compiler(compiler, "flang-new")) then
        id = id_flang_new
        return
    end if

    if (check_compiler(compiler, "f18")) then
        id = id_f18
        return
    end if

    if (check_compiler(compiler, "flang")) then
        id = id_flang
        return
    end if

    if (check_compiler(compiler, "xlf90")) then
        id = id_ibmxl
        return
    end if

    if (check_compiler(compiler, "crayftn")) then
        id = id_cray
        return
    end if

    if (check_compiler(compiler, "lfc")) then
        id = id_lahey
        return
    end if

    if (check_compiler(compiler, "lfortran")) then
        id = id_lfortran
        return
    end if

    id = id_unknown

end function get_id

function check_compiler(compiler, expected) result(match)
    character(len=*), intent(in) :: compiler
    character(len=*), intent(in) :: expected
    logical :: match
    match = compiler == expected
    if (.not. match) then
        match = index(basename(compiler), expected) > 0
    end if
end function check_compiler


pure function is_unknown(self)
    class(compiler_t), intent(in) :: self
    logical :: is_unknown
    is_unknown = self%id == id_unknown
end function is_unknown

!>
!> Enumerate libraries, based on compiler and platform
!>
function enumerate_libraries(self, prefix, libs) result(r)
    class(compiler_t), intent(in) :: self
    character(len=*), intent(in) :: prefix
    type(string_t), intent(in) :: libs(:)
    character(len=:), allocatable :: r

    if (self%id == id_intel_classic_windows .or. &
        self%id == id_intel_llvm_windows) then
        r = prefix // " " // string_cat(libs,".lib ")//".lib"
    else
        r = prefix // " -l" // string_cat(libs," -l")
    end if
end function enumerate_libraries


!> Create new compiler instance
subroutine new_compiler(self, fc, cc, cxx, echo, verbose)
    !> New instance of the compiler
    type(compiler_t), intent(out) :: self
    !> Fortran compiler name or path
    character(len=*), intent(in) :: fc
    !> C compiler name or path
    character(len=*), intent(in) :: cc
    !> C++ Compiler name or path
    character(len=*), intent(in) :: cxx
    !> Echo compiler command
    logical, intent(in) :: echo
    !> Verbose mode: dump compiler output
    logical, intent(in) :: verbose

    self%id = get_compiler_id(fc)

    self%echo = echo
    self%verbose = verbose
    self%fc = fc
    if (len_trim(cc) > 0) then
      self%cc = cc
    else
      call get_default_c_compiler(self%fc, self%cc)
    end if

    if (len_trim(cxx) > 0) then
      self%cxx = cxx
    else
      call get_default_cxx_compiler(self%fc, self%cxx)
    end if
end subroutine new_compiler


!> Create new archiver instance
subroutine new_archiver(self, ar, echo, verbose)
    !> New instance of the archiver
    type(archiver_t), intent(out) :: self
    !> User provided archiver command
    character(len=*), intent(in) :: ar
    !> Echo compiler command
    logical, intent(in) :: echo
    !> Verbose mode: dump compiler output
    logical, intent(in) :: verbose

    integer :: estat, os_type

    character(len=*), parameter :: arflags = " -rs ", libflags = " /OUT:"

    if (len_trim(ar) > 0) then
      ! Check first for ar-like commands
      if (check_compiler(ar, "ar")) then
        self%ar = ar//arflags
      end if

      ! Check for lib-like commands
      if (check_compiler(ar, "lib")) then
        self%ar = ar//libflags
      end if

      ! Fallback and assume ar-like behaviour
      self%ar = ar//arflags
    else
      os_type = get_os_type()
      if (os_type /= OS_WINDOWS .and. os_type /= OS_UNKNOWN) then
        self%ar = "ar"//arflags
      else
        call execute_command_line("ar --version > "//get_temp_filename()//" 2>&1", &
          & exitstat=estat)
        if (estat /= 0) then
          self%ar = "lib"//libflags
        else
          self%ar = "ar"//arflags
        end if
      end if
    end if
    self%use_response_file = os_type == OS_WINDOWS
    self%echo = echo
    self%verbose = verbose
end subroutine new_archiver


!> Compile a Fortran object
subroutine compile_fortran(self, input, output, args, log_file, stat)
    !> Instance of the compiler object
    class(compiler_t), intent(in) :: self
    !> Source file input
    character(len=*), intent(in) :: input
    !> Output file of object
    character(len=*), intent(in) :: output
    !> Arguments for compiler
    character(len=*), intent(in) :: args
    !> Compiler output log file
    character(len=*), intent(in) :: log_file
    !> Status flag
    integer, intent(out) :: stat

    call run(self%fc // " -c " // input // " " // args // " -o " // output, &
        & echo=self%echo, verbose=self%verbose, redirect=log_file, exitstat=stat)
end subroutine compile_fortran


!> Compile a C object
subroutine compile_c(self, input, output, args, log_file, stat)
    !> Instance of the compiler object
    class(compiler_t), intent(in) :: self
    !> Source file input
    character(len=*), intent(in) :: input
    !> Output file of object
    character(len=*), intent(in) :: output
    !> Arguments for compiler
    character(len=*), intent(in) :: args
    !> Compiler output log file
    character(len=*), intent(in) :: log_file
    !> Status flag
    integer, intent(out) :: stat

    call run(self%cc // " -c " // input // " " // args // " -o " // output, &
        & echo=self%echo, verbose=self%verbose, redirect=log_file, exitstat=stat)
end subroutine compile_c

!> Compile a CPP object
subroutine compile_cpp(self, input, output, args, log_file, stat)
    !> Instance of the compiler object
    class(compiler_t), intent(in) :: self
    !> Source file input
    character(len=*), intent(in) :: input
    !> Output file of object
    character(len=*), intent(in) :: output
    !> Arguments for compiler
    character(len=*), intent(in) :: args
    !> Compiler output log file
    character(len=*), intent(in) :: log_file
    !> Status flag
    integer, intent(out) :: stat

    call run(self%cxx // " -c " // input // " " // args // " -o " // output, &
        & echo=self%echo, verbose=self%verbose, redirect=log_file, exitstat=stat)
end subroutine compile_cpp

!> Link an executable
subroutine link(self, output, args, log_file, stat)
    !> Instance of the compiler object
    class(compiler_t), intent(in) :: self
    !> Output file of object
    character(len=*), intent(in) :: output
    !> Arguments for compiler
    character(len=*), intent(in) :: args
    !> Compiler output log file
    character(len=*), intent(in) :: log_file
    !> Status flag
    integer, intent(out) :: stat

    call run(self%fc // " " // args // " -o " // output, echo=self%echo, &
        & verbose=self%verbose, redirect=log_file, exitstat=stat)
end subroutine link


!> Create an archive
!> @todo For Windows OS, use the local `delete_file_win32` in stead of `delete_file`.
!> This may be related to a bug in Mingw64-openmp and is expected to be resolved in the future,
!> see issue #707, #708 and #808.
subroutine make_archive(self, output, args, log_file, stat)
    !> Instance of the archiver object
    class(archiver_t), intent(in) :: self
    !> Name of the archive to generate
    character(len=*), intent(in) :: output
    !> Object files to include into the archive
    type(string_t), intent(in) :: args(:)
    !> Compiler output log file
    character(len=*), intent(in) :: log_file
    !> Status flag
    integer, intent(out) :: stat

    if (self%use_response_file) then
        call write_response_file(output//".resp" , args)
        call run(self%ar // output // " @" // output//".resp", echo=self%echo, &
            &  verbose=self%verbose, redirect=log_file, exitstat=stat)
        call delete_file_win32(output//".resp")

    else
        call run(self%ar // output // " " // string_cat(args, " "), &
            & echo=self%echo, verbose=self%verbose, redirect=log_file, exitstat=stat)
    end if

    contains
        subroutine delete_file_win32(file)
            character(len=*), intent(in) :: file
            logical :: exist
            integer :: unit, iostat
            inquire(file=file, exist=exist)
            if (exist) then
                open(file=file, newunit=unit)
                close(unit, status='delete', iostat=iostat)
            end if
        end subroutine delete_file_win32
end subroutine make_archive


!> Response files allow to read command line options from files.
!> Whitespace is used to separate the arguments, we will use newlines
!> as separator to create readable response files which can be inspected
!> in case of errors.
subroutine write_response_file(name, argv)
    character(len=*), intent(in) :: name
    type(string_t), intent(in) :: argv(:)

    integer :: iarg, io

    open(file=name, newunit=io, status='replace')
    do iarg = 1, size(argv)
        write(io, '(a)') unix_path(argv(iarg)%s)
    end do
    close(io)
end subroutine write_response_file


!> String representation of a compiler object
pure function debug_compiler(self) result(repr)
    !> Instance of the compiler object
    type(compiler_t), intent(in) :: self
    !> Representation as string
    character(len=:), allocatable :: repr

    repr = 'fc="'//self%fc//'", cc="'//self%cc//'"'
end function debug_compiler


!> String representation of an archiver object
pure function debug_archiver(self) result(repr)
    !> Instance of the archiver object
    type(archiver_t), intent(in) :: self
    !> Representation as string
    character(len=:), allocatable :: repr

    repr = 'ar="'//self%ar//'"'
end function debug_archiver

!> Return a compiler name string
pure function compiler_name(self) result(name)
   !> Instance of the compiler object
   class(compiler_t), intent(in) :: self
   !> Representation as string
   character(len=:), allocatable :: name

   select case (self%id)
       case(id_gcc); name = "gfortran"
       case(id_f95); name = "f95"
       case(id_caf); name = "caf"
       case(id_intel_classic_nix);     name = "ifort"
       case(id_intel_classic_mac);     name = "ifort"
       case(id_intel_classic_windows); name = "ifort"
       case(id_intel_llvm_nix);     name = "ifx"
       case(id_intel_llvm_windows); name = "ifx"
       case(id_intel_llvm_unknown); name = "ifx"
       case(id_pgi);       name = "pgfortran"
       case(id_nvhpc);     name = "nvfortran"
       case(id_nag);       name = "nagfor"
       case(id_flang);     name = "flang"
       case(id_flang_new); name = "flang-new"
       case(id_f18);       name = "f18"
       case(id_ibmxl);     name = "xlf90"
       case(id_cray);      name = "crayftn"
       case(id_lahey);     name = "lfc"
       case(id_lfortran);  name = "lFortran"
       case default;       name = "invalid/unknown"
   end select
end function compiler_name



end module fpm_compiler<|MERGE_RESOLUTION|>--- conflicted
+++ resolved
@@ -144,14 +144,11 @@
     flag_gnu_check = " -fcheck=bounds -fcheck=array-temps", &
     flag_gnu_limit = " -fmax-errors=1", &
     flag_gnu_external = " -Wimplicit-interface", &
-<<<<<<< HEAD
-    flag_gnu_openmp = " -fopenmp"
-=======
+    flag_gnu_openmp = " -fopenmp", &
     flag_gnu_no_implicit_typing = " -fimplicit-none", &
     flag_gnu_no_implicit_external = " -Werror=implicit-interface", &
     flag_gnu_free_form = " -ffree-form", &
     flag_gnu_fixed_form = " -ffixed-form"
->>>>>>> 7115629e
 
 character(*), parameter :: &
     flag_pgi_backslash = " -Mbackslash", &
@@ -159,12 +156,9 @@
     flag_pgi_debug = " -g", &
     flag_pgi_check = " -Mbounds -Mchkptr -Mchkstk", &
     flag_pgi_warn = " -Minform=inform", &
-<<<<<<< HEAD
-    flag_pgi_openmp = " -mp"
-=======
+    flag_pgi_openmp = " -mp", &
     flag_pgi_free_form = " -Mfree", &
     flag_pgi_fixed_form = " -Mfixed"
->>>>>>> 7115629e
 
 character(*), parameter :: &
     flag_ibmxl_backslash = " -qnoescape"
@@ -180,12 +174,9 @@
     flag_intel_pthread = " -reentrancy threaded", &
     flag_intel_nogen = " -nogen-interfaces", &
     flag_intel_byterecl = " -assume byterecl", &
-<<<<<<< HEAD
-    flag_intel_openmp = " -qopenmp"
-=======
+    flag_intel_openmp = " -qopenmp", &
     flag_intel_free_form = " -free", &
     flag_intel_fixed_form = " -fixed"
->>>>>>> 7115629e
 
 character(*), parameter :: &
     flag_intel_backtrace_win = " /traceback", &
@@ -198,12 +189,9 @@
     flag_intel_pthread_win = " /reentrancy:threaded", &
     flag_intel_nogen_win = " /nogen-interfaces", &
     flag_intel_byterecl_win = " /assume:byterecl", &
-<<<<<<< HEAD
-    flag_intel_openmp_win = " /Qopenmp"
-=======
+    flag_intel_openmp_win = " /Qopenmp", &
     flag_intel_free_form_win = " /free", &
     flag_intel_fixed_form_win = " /fixed"
->>>>>>> 7115629e
 
 character(*), parameter :: &
     flag_nag_coarray = " -coarray=single", &
@@ -212,25 +200,17 @@
     flag_nag_debug = " -g -O0", &
     flag_nag_opt = " -O4", &
     flag_nag_backtrace = " -gline", &
-<<<<<<< HEAD
-    flag_nag_openmp = " -openmp"
+    flag_nag_openmp = " -openmp", &
+    flag_nag_free_form = " -free", &
+    flag_nag_fixed_form = " -fixed", &
+    flag_nag_no_implicit_typing = " -u"    
 
 character(*), parameter :: &
     flag_lfortran_opt = " --fast", &
-    flag_lfortran_openmp = " --openmp"
-
-
-=======
-    flag_nag_free_form = " -free", &
-    flag_nag_fixed_form = " -fixed", &
-    flag_nag_no_implicit_typing = " -u"
-
-character(*), parameter :: &
-    flag_lfortran_opt = " --fast", &
+    flag_lfortran_openmp = " --openmp", &
     flag_lfortran_implicit_typing = " --implicit-typing", &
     flag_lfortran_implicit_external = " --allow-implicit-interface", &
     flag_lfortran_fixed_form = " --fixed-form"
-
 
 character(*), parameter :: &
     flag_cray_no_implicit_typing = " -dl", &
@@ -238,7 +218,6 @@
     flag_cray_fixed_form = " -ffixed", &
     flag_cray_free_form = " -ffree"
     
->>>>>>> 7115629e
 contains
 
 
