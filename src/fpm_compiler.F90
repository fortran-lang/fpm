--- conflicted
+++ resolved
@@ -275,17 +275,13 @@
     flag_cray_free_form = " -ffree"
 
 character(*), parameter :: &
-<<<<<<< HEAD
     flag_flang_openmp = " -fopenmp"
-=======
-    flag_flang_new_openmp = " -fopenmp", &
     flag_flang_new_debug = " -g", &
     flag_flang_new_opt = " -O3", &
     flag_flang_new_pic = " -fPIC", &
     flag_flang_new_free_form = " -ffree-form", &
     flag_flang_new_fixed_form = " -ffixed-form", &
     flag_flang_new_no_implicit_typing = " -fimplicit-none"
->>>>>>> e01591bb
 
 contains
 
@@ -311,11 +307,7 @@
           id_pgi, id_nvhpc, id_nag, id_cray, id_ibmxl)
         pic_flag = " -fPIC"
     case (id_flang)
-<<<<<<< HEAD
         ! LLVM Flang doesn't support -fPIC on Windows MSVC target
-=======
-        ! flang-new doesn't support -fPIC on Windows MSVC target
->>>>>>> e01591bb
         if (get_os_type() == OS_WINDOWS) then
             pic_flag = ""
         else
@@ -699,11 +691,7 @@
     select case (self%id)
     case default
         shared_flag = "-shared"
-<<<<<<< HEAD
     case (id_gcc, id_f95, id_flang, id_flang_classic, id_lfortran)
-=======
-    case (id_gcc, id_f95, id_flang_classic, id_flang, id_lfortran)
->>>>>>> e01591bb
         shared_flag = "-shared"
     case (id_intel_classic_nix, id_intel_llvm_nix, id_pgi, id_nvhpc)
         shared_flag = "-shared"
@@ -1038,13 +1026,8 @@
         return
     end if
 
-<<<<<<< HEAD
     if (check_compiler(compiler, "flang-classic")) then
         id = id_flang_classic
-=======
-    if (check_compiler(compiler, "flang-new")) then
-        id = id_flang
->>>>>>> e01591bb
         return
     end if
 
@@ -1053,18 +1036,8 @@
         return
     end if
 
-<<<<<<< HEAD
     if (check_compiler(compiler, "f18")) then
         id = id_f18
-=======
-    if (check_compiler(compiler, "flang-classic")) then
-        id = id_flang_classic
-        return
-    end if
-
-    if (check_compiler(compiler, "flang")) then
-        id = id_flang
->>>>>>> e01591bb
         return
     end if
 
@@ -1841,30 +1814,14 @@
        case(id_intel_classic_nix);     name = "ifort"
        case(id_intel_classic_mac);     name = "ifort"
        case(id_intel_classic_windows); name = "ifort"
-<<<<<<< HEAD
-       case(id_intel_llvm_nix);     name = "ifx"
-       case(id_intel_llvm_windows); name = "ifx"
-       case(id_intel_llvm_unknown); name = "ifx"
-       case(id_pgi);       name = "pgfortran"
-       case(id_nvhpc);     name = "nvfortran"
-       case(id_nag);       name = "nagfor"
-       case(id_flang_classic); name = "flang-classic"
-       case(id_flang);     name = "flang"
-       case(id_f18);       name = "f18"
-       case(id_ibmxl);     name = "xlf90"
-       case(id_cray);      name = "crayftn"
-       case(id_lahey);     name = "lfc"
-       case(id_lfortran);  name = "lFortran"
-       case default;       name = "invalid/unknown"
-=======
        case(id_intel_llvm_nix);        name = "ifx"
        case(id_intel_llvm_windows);    name = "ifx"
        case(id_intel_llvm_unknown);    name = "ifx"
        case(id_pgi);                   name = "pgfortran"
        case(id_nvhpc);                 name = "nvfortran"
        case(id_nag);                   name = "nagfor"
-       case(id_flang_classic);         name = "flang"
-       case(id_flang);                 name = "flang-new"
+       case(id_flang_classic);         name = "flang-classic"
+       case(id_flang);                 name = "flang"
        case(id_f18);                   name = "f18"
        case(id_ibmxl);                 name = "xlf90"
        case(id_cray);                  name = "crayftn"
@@ -1872,7 +1829,6 @@
        case(id_lfortran);              name = "lfortran"
        case (id_all);                  name = "all"
        case default;                   name = "invalid/unknown"
->>>>>>> e01591bb
    end select
 end function compiler_id_name
 
