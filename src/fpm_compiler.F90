!># Define compiler command options
!!
!! This module defines compiler options to use for the debug and release builds.

! vendor            Fortran   C         Module output   Module include OpenMP    Free for OSS
!                   compiler  compiler  directory       directory
! Gnu               gfortran   gcc     -J              -I            -fopenmp   X
! Intel             ifort      icc     -module         -I            -qopenmp   X
! Intel(Windows)    ifort      icc     /module:path    /I            /Qopenmp   X
! Intel oneAPI      ifx        icx     -module         -I            -qopenmp   X
! PGI               pgfortran  pgcc    -module         -I            -mp        X
! NVIDIA            nvfortran  nvc     -module         -I            -mp        X
! LLVM flang        flang      clang   -module         -I            -mp        X
! LFortran          lfortran   ---     -J              -I            --openmp   X
! Lahey/Futjitsu    lfc        ?       -M              -I            -openmp    ?
! NAG               nagfor     ?       -mdir           -I            -openmp    x
! Cray              crayftn    craycc  -J              -I            -homp      ?
! IBM               xlf90      ?       -qmoddir        -I            -qsmp      X
! Oracle/Sun        ?          ?       -moddir=        -M            -xopenmp   ?
! Silverfrost FTN95 ftn95      ?       ?               /MOD_PATH     ?          ?
! Elbrus            ?          lcc     -J              -I            -fopenmp   ?
! Hewlett Packard   ?          ?       ?               ?             ?          discontinued
! Watcom            ?          ?       ?               ?             ?          discontinued
! PathScale         ?          ?       -module         -I            -mp        discontinued
! G95               ?          ?       -fmod=          -I            -fopenmp   discontinued
! Open64            ?          ?       -module         -I            -mp        discontinued
! Unisys            ?          ?       ?               ?             ?          discontinued
module fpm_compiler
use,intrinsic :: iso_fortran_env, only: stderr=>error_unit
use fpm_environment, only: &
        get_os_type, &
        OS_LINUX, &
        OS_MACOS, &
        OS_WINDOWS, &
        OS_CYGWIN, &
        OS_SOLARIS, &
        OS_FREEBSD, &
        OS_OPENBSD, &
        OS_UNKNOWN
use fpm_filesystem, only: join_path, basename, get_temp_filename, delete_file, unix_path, &
    & getline, run
use fpm_strings, only: split, string_cat, string_t, str_ends_with, str_begins_with_str, &
    & string_array_contains
use fpm_manifest, only : package_config_t
use fpm_error, only: error_t, fatal_error
<<<<<<< HEAD
use fpm_toml, only: serializable_t, toml_table, set_string, set_value, toml_stat, get_value
use fpm_compile_commands, only: compile_command_t, compile_command_table_t
=======
use tomlf, only: toml_table
use fpm_toml, only: serializable_t, set_string, set_value, toml_stat, get_value
use shlex_module, only: shlex_split => split
>>>>>>> 880abe69
implicit none
public :: compiler_t, new_compiler, archiver_t, new_archiver, get_macros
public :: append_clean_flags, append_clean_flags_array
public :: debug

enum, bind(C)
    enumerator :: &
        id_unknown, &
        id_gcc, &
        id_f95, &
        id_caf, &
        id_intel_classic_nix, &
        id_intel_classic_mac, &
        id_intel_classic_windows, &
        id_intel_llvm_nix, &
        id_intel_llvm_windows, &
        id_intel_llvm_unknown, &
        id_pgi, &
        id_nvhpc, &
        id_nag, &
        id_flang, &
        id_flang_new, &
        id_f18, &
        id_ibmxl, &
        id_cray, &
        id_lahey, &
        id_lfortran
end enum
integer, parameter :: compiler_enum = kind(id_unknown)

!> Definition of compiler object
type, extends(serializable_t) :: compiler_t
    !> Identifier of the compiler
    integer(compiler_enum) :: id = id_unknown
    !> Path to the Fortran compiler
    character(len=:), allocatable :: fc
    !> Path to the C compiler
    character(len=:), allocatable :: cc
    !> Path to the C++ compiler
    character(len=:), allocatable :: cxx
    !> Print all commands
    logical :: echo = .true.
    !> Verbose output of command
    logical :: verbose = .true.
contains
    !> Get default compiler flags
    procedure :: get_default_flags
    !> Get flag for module output directories
    procedure :: get_module_flag
    !> Get flag for include directories
    procedure :: get_include_flag
    !> Get feature flag
    procedure :: get_feature_flag
    !> Get flags for the main linking command
    procedure :: get_main_flags
    !> Compile a Fortran object
    procedure :: compile_fortran
    !> Compile a C object
    procedure :: compile_c
    !> Compile a CPP object
    procedure :: compile_cpp
    !> Link executable
    procedure :: link => link_executable
    !> Check whether compiler is recognized
    procedure :: is_unknown
    !> Check whether this is an Intel compiler
    procedure :: is_intel
    !> Check whether this is a GNU compiler
    procedure :: is_gnu
    !> Enumerate libraries, based on compiler and platform
    procedure :: enumerate_libraries

    !> Serialization interface
    procedure :: serializable_is_same => compiler_is_same
    procedure :: dump_to_toml => compiler_dump
    procedure :: load_from_toml => compiler_load
    !> Fortran feature support
    procedure :: check_fortran_source_runs
    procedure :: check_flags_supported
    procedure :: with_xdp
    procedure :: with_qp
    !> Return compiler name
    procedure :: name => compiler_name

end type compiler_t


!> Definition of archiver object
type, extends(serializable_t) :: archiver_t
    !> Path to archiver
    character(len=:), allocatable :: ar
    !> Use response files to pass arguments
    logical :: use_response_file = .false.
    !> Print all command
    logical :: echo = .true.
    !> Verbose output of command
    logical :: verbose = .true.
contains
    !> Create static archive
    procedure :: make_archive

    !> Serialization interface
    procedure :: serializable_is_same => ar_is_same
    procedure :: dump_to_toml
    procedure :: load_from_toml

end type archiver_t


!> Create debug printout
interface debug
    module procedure :: debug_compiler
    module procedure :: debug_archiver
end interface debug

character(*), parameter :: &
    flag_gnu_coarray = " -fcoarray=single", &
    flag_gnu_backtrace = " -fbacktrace", &
    flag_gnu_opt = " -O3 -funroll-loops", &
    flag_gnu_debug = " -g", &
    flag_gnu_pic = " -fPIC", &
    flag_gnu_warn = " -Wall -Wextra", &
    flag_gnu_check = " -fcheck=bounds -fcheck=array-temps", &
    flag_gnu_limit = " -fmax-errors=1", &
    flag_gnu_external = " -Wimplicit-interface", &
    flag_gnu_openmp = " -fopenmp", &
    flag_gnu_no_implicit_typing = " -fimplicit-none", &
    flag_gnu_no_implicit_external = " -Werror=implicit-interface", &
    flag_gnu_free_form = " -ffree-form", &
    flag_gnu_fixed_form = " -ffixed-form"

character(*), parameter :: &
    flag_pgi_backslash = " -Mbackslash", &
    flag_pgi_traceback = " -traceback", &
    flag_pgi_debug = " -g", &
    flag_pgi_check = " -Mbounds -Mchkptr -Mchkstk", &
    flag_pgi_warn = " -Minform=inform", &
    flag_pgi_openmp = " -mp", &
    flag_pgi_free_form = " -Mfree", &
    flag_pgi_fixed_form = " -Mfixed"

character(*), parameter :: &
    flag_ibmxl_backslash = " -qnoescape"

character(*), parameter :: &
    flag_intel_backtrace = " -traceback", &
    flag_intel_warn = " -warn all", &
    flag_intel_check = " -check all", &
    flag_intel_debug = " -O0 -g", &
    flag_intel_opt = " -O3", &
    flag_intel_fp = " -fp-model precise -pc64", &
    flag_intel_align = " -align all", &
    flag_intel_limit = " -error-limit 1", &
    flag_intel_pthread = " -reentrancy threaded", &
    flag_intel_nogen = " -nogen-interfaces", &
    flag_intel_byterecl = " -assume byterecl", &
    flag_intel_openmp = " -qopenmp", &
    flag_intel_free_form = " -free", &
    flag_intel_fixed_form = " -fixed", &
    flag_intel_standard_compliance = " -standard-semantics", &
    flag_intel_unknown_cmd_err = " -diag-error 10006"

character(*), parameter :: &
    flag_intel_llvm_check = " -check all,nouninit"

character(*), parameter :: &
    flag_intel_backtrace_win = " /traceback", &
    flag_intel_warn_win = " /warn:all", &
    flag_intel_check_win = " /check:all", &
    flag_intel_debug_win = " /Od /Z7", &
    flag_intel_opt_win = " /O3", &
    flag_intel_fp_win = " /fp:precise", &
    flag_intel_align_win = " /align:all", &
    flag_intel_limit_win = " /error-limit:1", &
    flag_intel_pthread_win = " /reentrancy:threaded", &
    flag_intel_nogen_win = " /nogen-interfaces", &
    flag_intel_byterecl_win = " /assume:byterecl", &
    flag_intel_openmp_win = " /Qopenmp", &
    flag_intel_free_form_win = " /free", &
    flag_intel_fixed_form_win = " /fixed", &
    flag_intel_standard_compliance_win = " /standard-semantics", &
    flag_intel_unknown_cmd_err_win = " /Qdiag-error:10006"

character(*), parameter :: &
    flag_nag_coarray = " -coarray=single", &
    flag_nag_pic = " -PIC", &
    flag_nag_check = " -C", &
    flag_nag_debug = " -g -O0", &
    flag_nag_opt = " -O4", &
    flag_nag_backtrace = " -gline", &
    flag_nag_openmp = " -openmp", &
    flag_nag_free_form = " -free", &
    flag_nag_fixed_form = " -fixed", &
    flag_nag_no_implicit_typing = " -u"

character(*), parameter :: &
    flag_lfortran_opt = " --fast", &
    flag_lfortran_openmp = " --openmp", &
    flag_lfortran_implicit_typing = " --implicit-typing", &
    flag_lfortran_implicit_external = " --implicit-interface", &
    flag_lfortran_fixed_form = " --fixed-form"

character(*), parameter :: &
    flag_cray_no_implicit_typing = " -dl", &
    flag_cray_implicit_typing = " -el", &
    flag_cray_fixed_form = " -ffixed", &
    flag_cray_free_form = " -ffree"

character(*), parameter :: &
    flag_flang_new_openmp = " -fopenmp"

contains


function get_default_flags(self, release) result(flags)
    class(compiler_t), intent(in) :: self
    logical, intent(in) :: release
    character(len=:), allocatable :: flags

    if (release) then
        call get_release_compile_flags(self%id, flags)
    else
        call get_debug_compile_flags(self%id, flags)
    end if

end function get_default_flags

subroutine get_release_compile_flags(id, flags)
    integer(compiler_enum), intent(in) :: id
    character(len=:), allocatable, intent(out) :: flags

    select case(id)
    case default
        flags = ""
    case(id_caf)
        flags = &
            flag_gnu_opt//&
            flag_gnu_external//&
            flag_gnu_pic//&
            flag_gnu_limit

    case(id_gcc)
        flags = &
            flag_gnu_opt//&
            flag_gnu_external//&
            flag_gnu_pic//&
            flag_gnu_limit//&
            flag_gnu_coarray

    case(id_f95)
        flags = &
            flag_gnu_opt//&
            flag_gnu_external//&
            flag_gnu_pic//&
            flag_gnu_limit

    case(id_nvhpc)
        flags = &
            flag_pgi_backslash

    case(id_ibmxl)
        flags = &
            flag_ibmxl_backslash

    case(id_intel_classic_nix)
        flags = &
            flag_intel_opt//&
            flag_intel_fp//&
            flag_intel_align//&
            flag_intel_limit//&
            flag_intel_pthread//&
            flag_intel_nogen//&
            flag_intel_byterecl

    case(id_intel_classic_mac)
        flags = &
            flag_intel_opt//&
            flag_intel_fp//&
            flag_intel_align//&
            flag_intel_limit//&
            flag_intel_pthread//&
            flag_intel_nogen//&
            flag_intel_byterecl

    case(id_intel_classic_windows)
        flags = &
            flag_intel_opt_win//&
            flag_intel_fp_win//&
            flag_intel_align_win//&
            flag_intel_limit_win//&
            flag_intel_pthread_win//&
            flag_intel_nogen_win//&
            flag_intel_byterecl_win

    case(id_intel_llvm_nix)
        flags = &
            flag_intel_opt//&
            flag_intel_fp//&
            flag_intel_align//&
            flag_intel_limit//&
            flag_intel_pthread//&
            flag_intel_nogen//&
            flag_intel_byterecl

    case(id_intel_llvm_windows)
        flags = &
            flag_intel_opt_win//&
            flag_intel_fp_win//&
            flag_intel_align_win//&
            flag_intel_limit_win//&
            flag_intel_pthread_win//&
            flag_intel_nogen_win//&
            flag_intel_byterecl_win

    case(id_nag)
        flags = &
            flag_nag_opt//&
            flag_nag_coarray//&
            flag_nag_pic

    case(id_lfortran)
        flags = &
            flag_lfortran_opt

    end select
end subroutine get_release_compile_flags

subroutine get_debug_compile_flags(id, flags)
    integer(compiler_enum), intent(in) :: id
    character(len=:), allocatable, intent(out) :: flags

    select case(id)
    case default
        flags = ""
    case(id_caf)
        flags = &
            flag_gnu_warn//&
            flag_gnu_pic//&
            flag_gnu_limit//&
            flag_gnu_debug//&
            flag_gnu_check//&
            flag_gnu_backtrace
    case(id_gcc)
        flags = &
            flag_gnu_warn//&
            flag_gnu_pic//&
            flag_gnu_limit//&
            flag_gnu_debug//&
            flag_gnu_check//&
            flag_gnu_backtrace//&
            flag_gnu_coarray
    case(id_f95)
        flags = &
            flag_gnu_warn//&
            flag_gnu_pic//&
            flag_gnu_limit//&
            flag_gnu_debug//&
            flag_gnu_check//&
            ' -Wno-maybe-uninitialized -Wno-uninitialized'//&
            flag_gnu_backtrace
    case(id_nvhpc)
        flags = &
            flag_pgi_warn//&
            flag_pgi_backslash//&
            flag_pgi_check//&
            flag_pgi_traceback
    case(id_ibmxl)
        flags = &
            flag_ibmxl_backslash
    case(id_intel_classic_nix)
        flags = &
            flag_intel_warn//&
            flag_intel_check//&
            flag_intel_limit//&
            flag_intel_debug//&
            flag_intel_byterecl//&
            flag_intel_backtrace

    case(id_intel_classic_mac)
        flags = &
            flag_intel_warn//&
            flag_intel_check//&
            flag_intel_limit//&
            flag_intel_debug//&
            flag_intel_byterecl//&
            flag_intel_backtrace
    case(id_intel_classic_windows)
        flags = &
            flag_intel_warn_win//&
            flag_intel_check_win//&
            flag_intel_limit_win//&
            flag_intel_debug_win//&
            flag_intel_byterecl_win//&
            flag_intel_backtrace_win
    case(id_intel_llvm_nix)
        flags = &
            flag_intel_unknown_cmd_err//&
            flag_intel_llvm_check//&
            flag_intel_limit//&
            flag_intel_debug//&
            flag_intel_byterecl//&
            flag_intel_backtrace
    case(id_intel_llvm_windows)
        flags = &
            flag_intel_unknown_cmd_err_win//&
            flag_intel_check_win//&
            flag_intel_limit_win//&
            flag_intel_debug_win//&
            flag_intel_byterecl_win
    case(id_nag)
        flags = &
            flag_nag_debug//&
            flag_nag_check//&
            flag_nag_backtrace//&
            flag_nag_coarray//&
            flag_nag_pic

    case(id_lfortran)
        flags = ""
    end select
end subroutine get_debug_compile_flags

pure subroutine set_cpp_preprocessor_flags(id, flags)
    integer(compiler_enum), intent(in) :: id
    character(len=:), allocatable, intent(inout) :: flags
    character(len=:), allocatable :: flag_cpp_preprocessor

    !> Modify the flag_cpp_preprocessor on the basis of the compiler.
    select case(id)
    case default
        flag_cpp_preprocessor = ""
    case(id_caf, id_gcc, id_f95, id_nvhpc)
        flag_cpp_preprocessor = "-cpp"
    case(id_intel_classic_windows, id_intel_llvm_windows)
        flag_cpp_preprocessor = "/fpp"
    case(id_intel_classic_nix, id_intel_classic_mac, id_intel_llvm_nix, id_nag)
        flag_cpp_preprocessor = "-fpp"
    case(id_lfortran)
        flag_cpp_preprocessor = "--cpp"
    end select

    flags = flag_cpp_preprocessor// flags

end subroutine set_cpp_preprocessor_flags

!> This function will parse and read the macros list and
!> return them as defined flags.
function get_macros(id, macros_list, version) result(macros)
    integer(compiler_enum), intent(in) :: id
    character(len=:), allocatable, intent(in) :: version
    type(string_t), allocatable, intent(in) :: macros_list(:)

    character(len=:), allocatable :: macros
    character(len=:), allocatable :: macro_definition_symbol
    character(:), allocatable :: valued_macros(:)


    integer :: i

    if (.not.allocated(macros_list)) then
        macros = ""
        return
    end if

    !> Set macro defintion symbol on the basis of compiler used
    select case(id)
    case default
        macro_definition_symbol = " -D"
    case (id_intel_classic_windows, id_intel_llvm_windows)
        macro_definition_symbol = " /D"
    end select

    !> Check if macros are not allocated.
    if (.not.allocated(macros)) then
        macros=""
    end if

    do i = 1, size(macros_list)

        !> Split the macro name and value.
        call split(macros_list(i)%s, valued_macros, delimiters="=")

        if (size(valued_macros) > 1) then
            !> Check if the value of macro starts with '{' character.
            if (str_begins_with_str(trim(valued_macros(size(valued_macros))), "{")) then

                !> Check if the value of macro ends with '}' character.
                if (str_ends_with(trim(valued_macros(size(valued_macros))), "}")) then

                    !> Check if the string contains "version" as substring.
                    if (index(valued_macros(size(valued_macros)), "version") /= 0) then

                        !> These conditions are placed in order to ensure proper spacing between the macros.
                        macros = macros//macro_definition_symbol//trim(valued_macros(1))//'='//version
                        cycle
                    end if
                end if
            end if
        end if

        macros = macros//macro_definition_symbol//macros_list(i)%s

    end do

end function get_macros

function get_include_flag(self, path) result(flags)
    class(compiler_t), intent(in) :: self
    character(len=*), intent(in) :: path
    character(len=:), allocatable :: flags

    select case(self%id)
    case default
        flags = "-I "//path

    case(id_caf, id_gcc, id_f95, id_cray, id_nvhpc, id_pgi, &
        & id_flang, id_flang_new, id_f18, &
        & id_intel_classic_nix, id_intel_classic_mac, &
        & id_intel_llvm_nix, id_lahey, id_nag, id_ibmxl, &
        & id_lfortran)
        flags = "-I "//path

    case(id_intel_classic_windows, id_intel_llvm_windows)
        flags = "/I"//path

    end select
end function get_include_flag

function get_module_flag(self, path) result(flags)
    class(compiler_t), intent(in) :: self
    character(len=*), intent(in) :: path
    character(len=:), allocatable :: flags

    select case(self%id)
    case default
        flags = "-module "//path

    case(id_caf, id_gcc, id_f95, id_cray, id_lfortran)
        flags = "-J "//path

    case(id_nvhpc, id_pgi, id_flang)
        flags = "-module "//path

    case(id_flang_new, id_f18)
        flags = "-module-dir "//path

    case(id_intel_classic_nix, id_intel_classic_mac, &
        & id_intel_llvm_nix)
        flags = "-module "//path

    case(id_intel_classic_windows, id_intel_llvm_windows)
        flags = "/module:"//path

    case(id_lahey)
        flags = "-M "//path

    case(id_nag)
        flags = "-mdir "//path

    case(id_ibmxl)
        flags = "-qmoddir "//path

    end select

end function get_module_flag


function get_feature_flag(self, feature) result(flags)
    class(compiler_t), intent(in) :: self
    character(len=*), intent(in) :: feature
    character(len=:), allocatable :: flags

    flags = ""
    select case(feature)
    case("no-implicit-typing")
       select case(self%id)
       case(id_caf, id_gcc, id_f95)
           flags = flag_gnu_no_implicit_typing

       case(id_nag)
           flags = flag_nag_no_implicit_typing

       case(id_cray)
           flags = flag_cray_no_implicit_typing

       end select

    case("implicit-typing")
       select case(self%id)
       case(id_cray)
           flags = flag_cray_implicit_typing

       case(id_lfortran)
           flags = flag_lfortran_implicit_typing

       end select

    case("no-implicit-external")
       select case(self%id)
       case(id_caf, id_gcc, id_f95)
           flags = flag_gnu_no_implicit_external

       end select

    case("implicit-external")
       select case(self%id)
       case(id_lfortran)
           flags = flag_lfortran_implicit_external

       end select

    case("free-form")
       select case(self%id)
       case(id_caf, id_gcc, id_f95)
           flags = flag_gnu_free_form

       case(id_pgi, id_nvhpc, id_flang)
           flags = flag_pgi_free_form

       case(id_nag)
           flags = flag_nag_free_form

       case(id_intel_classic_nix, id_intel_classic_mac, id_intel_llvm_nix, &
             & id_intel_llvm_unknown)
           flags = flag_intel_free_form

       case(id_intel_classic_windows, id_intel_llvm_windows)
           flags = flag_intel_free_form_win

       case(id_cray)
           flags = flag_cray_free_form

       end select

    case("fixed-form")
       select case(self%id)
       case(id_caf, id_gcc, id_f95)
           flags = flag_gnu_fixed_form

       case(id_pgi, id_nvhpc, id_flang)
           flags = flag_pgi_fixed_form

       case(id_nag)
           flags = flag_nag_fixed_form

       case(id_intel_classic_nix, id_intel_classic_mac, id_intel_llvm_nix, &
             & id_intel_llvm_unknown)
           flags = flag_intel_fixed_form

       case(id_intel_classic_windows, id_intel_llvm_windows)
           flags = flag_intel_fixed_form_win

       case(id_cray)
           flags = flag_cray_fixed_form

       case(id_lfortran)
           flags = flag_lfortran_fixed_form

       end select

    case("default-form")
        continue

    case default
        error stop "Unknown feature '"//feature//"'"
    end select
end function get_feature_flag


!> Get special flags for the main linker
subroutine get_main_flags(self, language, flags)
    class(compiler_t), intent(in) :: self
    character(len=*), intent(in) :: language
    character(len=:), allocatable, intent(out) :: flags

    flags = ""
    select case(language)

    case("fortran")
        flags = ""

    case("c")

        ! If the main program is on a C/C++ source, the Intel Fortran compiler requires option
        ! -nofor-main to avoid "duplicate main" errors.
        ! https://stackoverflow.com/questions/36221612/p3dfft-compilation-ifort-compiler-error-multiple-definiton-of-main
        select case(self%id)
           case(id_intel_classic_nix, id_intel_classic_mac, id_intel_llvm_nix)
               flags = '-nofor-main'
           case(id_intel_classic_windows,id_intel_llvm_windows)
               flags = '/nofor-main'
           case (id_pgi,id_nvhpc)
               flags = '-Mnomain'
        end select

    case("c++","cpp","cxx")

        select case(self%id)
           case(id_intel_classic_nix, id_intel_classic_mac, id_intel_llvm_nix)
               flags = '-nofor-main'
           case(id_intel_classic_windows,id_intel_llvm_windows)
               flags = '/nofor-main'
           case (id_pgi,id_nvhpc)
               flags = '-Mnomain'
        end select

    case default
        error stop "Unknown language '"//language//'", try "fortran", "c", "c++"'
    end select

end subroutine get_main_flags

subroutine get_default_c_compiler(f_compiler, c_compiler)
    character(len=*), intent(in) :: f_compiler
    character(len=:), allocatable, intent(out) :: c_compiler
    integer(compiler_enum) :: id

    id = get_compiler_id(f_compiler)

    select case(id)

    case(id_intel_classic_nix, id_intel_classic_mac, id_intel_classic_windows)
        c_compiler = 'icc'

    case(id_intel_llvm_nix,id_intel_llvm_windows)
        c_compiler = 'icx'

    case(id_flang, id_flang_new, id_f18)
        c_compiler='clang'

    case(id_ibmxl)
        c_compiler='xlc'

    case(id_lfortran)
        c_compiler = 'cc'

    case(id_gcc)
        c_compiler = 'gcc'

    case default
        ! Fall-back to using Fortran compiler
        c_compiler = f_compiler
    end select

end subroutine get_default_c_compiler

!> Get C++ Compiler.
subroutine get_default_cxx_compiler(f_compiler, cxx_compiler)
    character(len=*), intent(in) :: f_compiler
    character(len=:), allocatable, intent(out) :: cxx_compiler
    integer(compiler_enum) :: id

    id = get_compiler_id(f_compiler)

    select case(id)

    case(id_intel_classic_nix, id_intel_classic_mac, id_intel_classic_windows)
        cxx_compiler = 'icpc'

    case(id_intel_llvm_nix,id_intel_llvm_windows)
        cxx_compiler = 'icpx'

    case(id_flang, id_flang_new, id_f18)
        cxx_compiler='clang++'

    case(id_ibmxl)
        cxx_compiler='xlc++'

    case(id_lfortran)
        cxx_compiler = 'cc'

    case(id_gcc)
        cxx_compiler = 'g++'

    case default
        ! Fall-back to using Fortran compiler
        cxx_compiler = f_compiler
    end select

end subroutine get_default_cxx_compiler


function get_compiler_id(compiler) result(id)
    character(len=*), intent(in) :: compiler
    integer(kind=compiler_enum) :: id

    character(len=:), allocatable :: full_command, full_command_parts(:), command, output
    integer :: stat, io

    ! Check whether we are dealing with an MPI compiler wrapper first
    if (check_compiler(compiler, "mpifort") &
        & .or. check_compiler(compiler, "mpif90") &
        & .or. check_compiler(compiler, "mpif77")) then
        output = get_temp_filename()
        call run(compiler//" -show > "//output//" 2>&1", &
            & echo=.false., exitstat=stat)
        if (stat == 0) then
            open(file=output, newunit=io, iostat=stat)
            if (stat == 0) call getline(io, full_command, stat)
            close(io, iostat=stat)

            ! If we get a command from the wrapper, we will try to identify it
            call split(full_command, full_command_parts, delimiters=' ')
            if(size(full_command_parts) > 0)then
               command = trim(full_command_parts(1))
            endif
            if (allocated(command)) then
                id = get_id(command)
                if (id /= id_unknown) return
            end if
        end if
    end if

    id = get_id(compiler)

end function get_compiler_id

function get_id(compiler) result(id)
    character(len=*), intent(in) :: compiler
    integer(kind=compiler_enum) :: id

    if (check_compiler(compiler, "gfortran")) then
        id = id_gcc
        return
    end if

    if (check_compiler(compiler, "f95")) then
        id = id_f95
        return
    end if

    if (check_compiler(compiler, "caf")) then
        id = id_caf
        return
    end if

    if (check_compiler(compiler, "ifort")) then
        select case (get_os_type())
        case default
            id = id_intel_classic_nix
        case (OS_MACOS)
            id = id_intel_classic_mac
        case (OS_WINDOWS, OS_CYGWIN)
            id = id_intel_classic_windows
        end select
        return
    end if

    if (check_compiler(compiler, "ifx")) then
        select case (get_os_type())
        case default
            id = id_intel_llvm_nix
        case (OS_WINDOWS, OS_CYGWIN)
            id = id_intel_llvm_windows
        end select
        return
    end if

    if (check_compiler(compiler, "nvfortran")) then
        id = id_nvhpc
        return
    end if

    if (check_compiler(compiler, "pgfortran") &
        & .or. check_compiler(compiler, "pgf90") &
        & .or. check_compiler(compiler, "pgf95")) then
        id = id_pgi
        return
    end if

    if (check_compiler(compiler, "nagfor")) then
        id = id_nag
        return
    end if

    if (check_compiler(compiler, "flang-new")) then
        id = id_flang_new
        return
    end if

    if (check_compiler(compiler, "f18")) then
        id = id_f18
        return
    end if

    if (check_compiler(compiler, "flang")) then
        id = id_flang
        return
    end if

    if (check_compiler(compiler, "xlf90")) then
        id = id_ibmxl
        return
    end if

    if (check_compiler(compiler, "crayftn")) then
        id = id_cray
        return
    end if

    if (check_compiler(compiler, "lfc")) then
        id = id_lahey
        return
    end if

    if (check_compiler(compiler, "lfortran")) then
        id = id_lfortran
        return
    end if

    id = id_unknown

end function get_id

function check_compiler(compiler, expected) result(match)
    character(len=*), intent(in) :: compiler
    character(len=*), intent(in) :: expected
    logical :: match
    match = compiler == expected
    if (.not. match) then
        match = index(basename(compiler), expected) > 0
    end if
end function check_compiler


pure function is_unknown(self)
    class(compiler_t), intent(in) :: self
    logical :: is_unknown
    is_unknown = self%id == id_unknown
end function is_unknown

pure logical function is_intel(self)
    class(compiler_t), intent(in) :: self
    is_intel = any(self%id == [id_intel_classic_nix,id_intel_classic_mac,id_intel_classic_windows, &
                               id_intel_llvm_nix,id_intel_llvm_windows,id_intel_llvm_unknown])
end function is_intel

pure logical function is_gnu(self)
    class(compiler_t), intent(in) :: self
    is_gnu = any(self%id == [id_f95,id_gcc,id_caf])
end function is_gnu

!>
!> Enumerate libraries, based on compiler and platform
!>
function enumerate_libraries(self, prefix, libs) result(r)
    class(compiler_t), intent(in) :: self
    character(len=*), intent(in) :: prefix
    type(string_t), intent(in) :: libs(:)
    character(len=:), allocatable :: r

    if (self%id == id_intel_classic_windows .or. &
        self%id == id_intel_llvm_windows) then
        r = prefix // " " // string_cat(libs,".lib ")//".lib"
    else
        r = prefix // " -l" // string_cat(libs," -l")
    end if
end function enumerate_libraries


!> Create new compiler instance
subroutine new_compiler(self, fc, cc, cxx, echo, verbose)
    !> New instance of the compiler
    type(compiler_t), intent(out) :: self
    !> Fortran compiler name or path
    character(len=*), intent(in) :: fc
    !> C compiler name or path
    character(len=*), intent(in) :: cc
    !> C++ Compiler name or path
    character(len=*), intent(in) :: cxx
    !> Echo compiler command
    logical, intent(in) :: echo
    !> Verbose mode: dump compiler output
    logical, intent(in) :: verbose

    self%id = get_compiler_id(fc)

    self%echo = echo
    self%verbose = verbose
    self%fc = fc
    if (len_trim(cc) > 0) then
      self%cc = cc
    else
      call get_default_c_compiler(self%fc, self%cc)
    end if

    if (len_trim(cxx) > 0) then
      self%cxx = cxx
    else
      call get_default_cxx_compiler(self%fc, self%cxx)
    end if

end subroutine new_compiler


!> Create new archiver instance
subroutine new_archiver(self, ar, echo, verbose)
    !> New instance of the archiver
    type(archiver_t), intent(out) :: self
    !> User provided archiver command
    character(len=*), intent(in) :: ar
    !> Echo compiler command
    logical, intent(in) :: echo
    !> Verbose mode: dump compiler output
    logical, intent(in) :: verbose

    integer :: estat, os_type

    character(len=*), parameter :: arflags = " -rs ", libflags = " /OUT:"

    if (len_trim(ar) > 0) then
      ! Check first for ar-like commands
      if (check_compiler(ar, "ar")) then
        self%ar = ar//arflags
      end if

      ! Check for lib-like commands
      if (check_compiler(ar, "lib")) then
        self%ar = ar//libflags
      end if

      ! Fallback and assume ar-like behaviour
      self%ar = ar//arflags
    else
      os_type = get_os_type()
      if (os_type /= OS_WINDOWS .and. os_type /= OS_UNKNOWN) then
        self%ar = "ar"//arflags
      else
        ! Attempt "ar"
        call execute_command_line("ar --version > "//get_temp_filename()//" 2>&1", &
          & exitstat=estat)

        if (estat == 0) then

            self%ar = "ar"//arflags

        else

            ! Then "gcc-ar"
            call execute_command_line("gcc-ar --version > "//get_temp_filename()//" 2>&1", &
               & exitstat=estat)

            if (estat /= 0) then
              self%ar = "lib"//libflags
            else
              self%ar = "gcc-ar"//arflags
            end if
        endif
      end if
    end if
    self%use_response_file = os_type == OS_WINDOWS
    self%echo = echo
    self%verbose = verbose
end subroutine new_archiver


!> Compile a Fortran object
subroutine compile_fortran(self, input, output, args, log_file, stat, table)
    !> Instance of the compiler object
    class(compiler_t), intent(in) :: self
    !> Source file input
    character(len=*), intent(in) :: input
    !> Output file of object
    character(len=*), intent(in) :: output
    !> Arguments for compiler
    character(len=*), intent(in) :: args
    !> Compiler output log file
    character(len=*), intent(in) :: log_file
    !> Status flag
    integer, intent(out) :: stat
    !> Optional compile_commands table
    type(compile_command_table_t), optional, intent(inout) :: table    
    
    character(len=:), allocatable :: command 
    type(error_t), allocatable :: error
    
    ! Set command
    command = self%fc // " -c " // input // " " // args // " -o " // output

    ! Execute command
    call run(command, echo=self%echo, verbose=self%verbose, redirect=log_file, exitstat=stat)
    if (stat/=0) return
        
    ! Optionally register compile command 
    if (present(table)) then 
        call table%register(command, error)
        stat = merge(-1,0,allocated(error))
    endif    
        
end subroutine compile_fortran


!> Compile a C object
subroutine compile_c(self, input, output, args, log_file, stat, table)
    !> Instance of the compiler object
    class(compiler_t), intent(in) :: self
    !> Source file input
    character(len=*), intent(in) :: input
    !> Output file of object
    character(len=*), intent(in) :: output
    !> Arguments for compiler
    character(len=*), intent(in) :: args
    !> Compiler output log file
    character(len=*), intent(in) :: log_file
    !> Status flag
    integer, intent(out) :: stat
    !> Optional compile_commands table
    type(compile_command_table_t), optional, intent(inout) :: table    
    
    character(len=:), allocatable :: command 
    type(error_t), allocatable :: error
    
    ! Set command
    command = self%cc // " -c " // input // " " // args // " -o " // output

    ! Execute command
    call run(command, echo=self%echo, verbose=self%verbose, redirect=log_file, exitstat=stat)
    if (stat/=0) return
        
    ! Optionally register compile command 
    if (present(table)) then 
        call table%register(command, error)
        stat = merge(-1,0,allocated(error))
    endif        
    
end subroutine compile_c

!> Compile a CPP object
subroutine compile_cpp(self, input, output, args, log_file, stat, table)
    !> Instance of the compiler object
    class(compiler_t), intent(in) :: self
    !> Source file input
    character(len=*), intent(in) :: input
    !> Output file of object
    character(len=*), intent(in) :: output
    !> Arguments for compiler
    character(len=*), intent(in) :: args
    !> Compiler output log file
    character(len=*), intent(in) :: log_file
    !> Status flag
    integer, intent(out) :: stat
    !> Optional compile_commands table
    type(compile_command_table_t), optional, intent(inout) :: table    
    
    character(len=:), allocatable :: command 
    type(error_t), allocatable :: error
        
    ! Set command
    command = self%cxx // " -c " // input // " " // args // " -o " // output

    ! Execute command
    call run(command, echo=self%echo, verbose=self%verbose, redirect=log_file, exitstat=stat)
    if (stat/=0) return
        
    ! Optionally register compile command 
    if (present(table)) then 
        call table%register(command, error)
        stat = merge(-1,0,allocated(error))
    endif               
        
end subroutine compile_cpp

!> Link an executable
subroutine link_executable(self, output, args, log_file, stat)
    !> Instance of the compiler object
    class(compiler_t), intent(in) :: self
    !> Output file of object
    character(len=*), intent(in) :: output
    !> Arguments for compiler
    character(len=*), intent(in) :: args
    !> Compiler output log file
    character(len=*), intent(in) :: log_file
    !> Status flag
    integer, intent(out) :: stat
    
    character(len=:), allocatable :: command 
        
    ! Set command
    command = self%fc // " " // args // " -o " // output    
    
    ! Execute command
    call run(command, echo=self%echo, verbose=self%verbose, redirect=log_file, exitstat=stat)
    
end subroutine link_executable

!> Create an archive
!> @todo For Windows OS, use the local `delete_file_win32` in stead of `delete_file`.
!> This may be related to a bug in Mingw64-openmp and is expected to be resolved in the future,
!> see issue #707, #708 and #808.
subroutine make_archive(self, output, args, log_file, stat)
    !> Instance of the archiver object
    class(archiver_t), intent(in) :: self
    !> Name of the archive to generate
    character(len=*), intent(in) :: output
    !> Object files to include into the archive
    type(string_t), intent(in) :: args(:)
    !> Compiler output log file
    character(len=*), intent(in) :: log_file
    !> Status flag
    integer, intent(out) :: stat

    if (self%use_response_file) then
        call write_response_file(output//".resp" , args)
        call run(self%ar // output // " @" // output//".resp", echo=self%echo, &
            &  verbose=self%verbose, redirect=log_file, exitstat=stat)
        call delete_file_win32(output//".resp")

    else
        call run(self%ar // output // " " // string_cat(args, " "), &
            & echo=self%echo, verbose=self%verbose, redirect=log_file, exitstat=stat)
    end if

    contains
        subroutine delete_file_win32(file)
            character(len=*), intent(in) :: file
            logical :: exist
            integer :: unit, iostat
            inquire(file=file, exist=exist)
            if (exist) then
                open(file=file, newunit=unit)
                close(unit, status='delete', iostat=iostat)
            end if
        end subroutine delete_file_win32
end subroutine make_archive


!> Response files allow to read command line options from files.
!> Whitespace is used to separate the arguments, we will use newlines
!> as separator to create readable response files which can be inspected
!> in case of errors.
subroutine write_response_file(name, argv)
    character(len=*), intent(in) :: name
    type(string_t), intent(in) :: argv(:)

    integer :: iarg, io

    open(file=name, newunit=io, status='replace')
    do iarg = 1, size(argv)
        write(io, '(a)') unix_path(argv(iarg)%s)
    end do
    close(io)
end subroutine write_response_file


!> String representation of a compiler object
pure function debug_compiler(self) result(repr)
    !> Instance of the compiler object
    type(compiler_t), intent(in) :: self
    !> Representation as string
    character(len=:), allocatable :: repr

    repr = 'fc="'//self%fc//'", cc="'//self%cc//'"'
end function debug_compiler


!> String representation of an archiver object
pure function debug_archiver(self) result(repr)
    !> Instance of the archiver object
    type(archiver_t), intent(in) :: self
    !> Representation as string
    character(len=:), allocatable :: repr

    repr = 'ar="'//self%ar//'"'
end function debug_archiver

!> Check that two archiver_t objects are equal
logical function ar_is_same(this,that)
    class(archiver_t), intent(in) :: this
    class(serializable_t), intent(in) :: that

    ar_is_same = .false.

    select type (other=>that)
       type is (archiver_t)
          if (allocated(this%ar).neqv.allocated(other%ar)) return
          if (allocated(this%ar)) then
            if (.not.(this%ar==other%ar)) return
          end if
          if (.not.(this%use_response_file.eqv.other%use_response_file)) return
          if (.not.(this%echo.eqv.other%echo)) return
          if (.not.(this%verbose.eqv.other%verbose)) return

       class default
          ! Not the same type
          return
    end select

    !> All checks passed!
    ar_is_same = .true.

end function ar_is_same

!> Dump dependency to toml table
subroutine dump_to_toml(self, table, error)

    !> Instance of the serializable object
    class(archiver_t), intent(inout) :: self

    !> Data structure
    type(toml_table), intent(inout) :: table

    !> Error handling
    type(error_t), allocatable, intent(out) :: error

    !> Path to archiver
    call set_string(table, "ar", self%ar, error, 'archiver_t')
    if (allocated(error)) return
    call set_value(table, "use-response-file", self%use_response_file, error, 'archiver_t')
    if (allocated(error)) return
    call set_value(table, "echo", self%echo, error, 'archiver_t')
    if (allocated(error)) return
    call set_value(table, "verbose", self%verbose, error, 'archiver_t')
    if (allocated(error)) return

end subroutine dump_to_toml

!> Read dependency from toml table (no checks made at this stage)
subroutine load_from_toml(self, table, error)

    !> Instance of the serializable object
    class(archiver_t), intent(inout) :: self

    !> Data structure
    type(toml_table), intent(inout) :: table

    !> Error handling
    type(error_t), allocatable, intent(out) :: error

    call get_value(table, "ar", self%ar)

    call get_value(table, "use-response-file", self%use_response_file, error, 'archiver_t')
    if (allocated(error)) return
    call get_value(table, "echo", self%echo, error, 'archiver_t')
    if (allocated(error)) return
    call get_value(table, "verbose", self%verbose, error, 'archiver_t')
    if (allocated(error)) return

end subroutine load_from_toml

!> Check that two compiler_t objects are equal
logical function compiler_is_same(this,that)
    class(compiler_t), intent(in) :: this
    class(serializable_t), intent(in) :: that

    compiler_is_same = .false.

    select type (other=>that)
       type is (compiler_t)

          if (.not.(this%id==other%id)) return
          if (allocated(this%fc).neqv.allocated(other%fc)) return
          if (allocated(this%fc)) then
            if (.not.(this%fc==other%fc)) return
          end if
          if (allocated(this%cc).neqv.allocated(other%cc)) return
          if (allocated(this%cc)) then
            if (.not.(this%cc==other%cc)) return
          end if
          if (allocated(this%cxx).neqv.allocated(other%cxx)) return
          if (allocated(this%cxx)) then
            if (.not.(this%cxx==other%cxx)) return
          end if
          if (.not.(this%echo.eqv.other%echo)) return
          if (.not.(this%verbose.eqv.other%verbose)) return

       class default
          ! Not the same type
          return
    end select

    !> All checks passed!
    compiler_is_same = .true.

end function compiler_is_same

!> Dump dependency to toml table
subroutine compiler_dump(self, table, error)

    !> Instance of the serializable object
    class(compiler_t), intent(inout) :: self

    !> Data structure
    type(toml_table), intent(inout) :: table

    !> Error handling
    type(error_t), allocatable, intent(out) :: error

    integer :: ierr

    call set_value(table, "id", self%id, error, 'compiler_t')
    if (allocated(error)) return
    call set_string(table, "fc", self%fc, error, 'compiler_t')
    if (allocated(error)) return
    call set_string(table, "cc", self%cc, error, 'compiler_t')
    if (allocated(error)) return
    call set_string(table, "cxx", self%cxx, error, 'compiler_t')
    if (allocated(error)) return
    call set_value(table, "echo", self%echo, error, 'compiler_t')
    if (allocated(error)) return
    call set_value(table, "verbose", self%verbose, error, 'compiler_t')
    if (allocated(error)) return

end subroutine compiler_dump

!> Read dependency from toml table (no checks made at this stage)
subroutine compiler_load(self, table, error)

    !> Instance of the serializable object
    class(compiler_t), intent(inout) :: self

    !> Data structure
    type(toml_table), intent(inout) :: table

    !> Error handling
    type(error_t), allocatable, intent(out) :: error

    call get_value(table, "id", self%id, error, 'compiler_t')
    if (allocated(error)) return
    call get_value(table, "fc", self%fc)
    call get_value(table, "cc", self%cc)
    call get_value(table, "cxx", self%cxx)
    call get_value(table, "echo", self%echo, error, 'compiler_t')
    if (allocated(error)) return
    call get_value(table, "verbose", self%verbose, error, 'compiler_t')
    if (allocated(error)) return

end subroutine compiler_load

!> Return a compiler name string
pure function compiler_name(self) result(name)
   !> Instance of the compiler object
   class(compiler_t), intent(in) :: self
   !> Representation as string
   character(len=:), allocatable :: name

   select case (self%id)
       case(id_gcc); name = "gfortran"
       case(id_f95); name = "f95"
       case(id_caf); name = "caf"
       case(id_intel_classic_nix);     name = "ifort"
       case(id_intel_classic_mac);     name = "ifort"
       case(id_intel_classic_windows); name = "ifort"
       case(id_intel_llvm_nix);     name = "ifx"
       case(id_intel_llvm_windows); name = "ifx"
       case(id_intel_llvm_unknown); name = "ifx"
       case(id_pgi);       name = "pgfortran"
       case(id_nvhpc);     name = "nvfortran"
       case(id_nag);       name = "nagfor"
       case(id_flang);     name = "flang"
       case(id_flang_new); name = "flang-new"
       case(id_f18);       name = "f18"
       case(id_ibmxl);     name = "xlf90"
       case(id_cray);      name = "crayftn"
       case(id_lahey);     name = "lfc"
       case(id_lfortran);  name = "lFortran"
       case default;       name = "invalid/unknown"
   end select
end function compiler_name

!> Run a single-source Fortran program using the current compiler
!> Compile a Fortran object
logical function check_fortran_source_runs(self, input, compile_flags, link_flags) result(success)
    !> Instance of the compiler object
    class(compiler_t), intent(in) :: self
    !> Program Source
    character(len=*), intent(in) :: input
    !> Optional build and link flags
    character(len=*), optional, intent(in) :: compile_flags, link_flags

    integer :: stat,unit
    character(:), allocatable :: source,object,logf,exe,flags,ldflags

    success = .false.

    !> Create temporary source file
    exe    = get_temp_filename()
    source = exe//'.f90'
    object = exe//'.o'
    logf   = exe//'.log'
    open(newunit=unit, file=source, action='readwrite', iostat=stat)
    if (stat/=0) return

    !> Write contents
    write(unit,*) input
    close(unit)

    !> Get flags
    flags    = self%get_default_flags(release=.false.)
    ldflags  = self%get_default_flags(release=.false.)

    if (present(compile_flags)) flags = flags//" "//compile_flags
    if (present(link_flags)) ldflags = ldflags//" "//link_flags

    !> Intel: Needs -warn last for error on unknown command line arguments to work
    if (self%id == id_intel_llvm_nix) then
        flags = flags//" "//flag_intel_warn
        ldflags = ldflags//" "//flag_intel_warn
    elseif (self%id == id_intel_llvm_windows) then
        flags = flags//" "//flag_intel_warn_win
        ldflags = ldflags//" "//flag_intel_warn_win
    end if

    !> Compile and link program
    call self%compile_fortran(source, object, flags, logf, stat)
    if (stat==0) &
    call self%link(exe, ldflags//" "//object, logf, stat)

    !> Run and retrieve exit code
    if (stat==0) &
    call run(exe,echo=.false., exitstat=stat, verbose=.false., redirect=logf)

    !> Successful exit on 0 exit code
    success = stat==0

    !> Delete files
    open(newunit=unit, file=source, action='readwrite', iostat=stat)
    close(unit,status='delete')
    open(newunit=unit, file=object, action='readwrite', iostat=stat)
    close(unit,status='delete')
    open(newunit=unit, file=logf, action='readwrite', iostat=stat)
    close(unit,status='delete')
    open(newunit=unit, file=exe, action='readwrite', iostat=stat)
    close(unit,status='delete')

end function check_fortran_source_runs

!> Check if the given compile and/or link flags are accepted by the compiler
logical function check_flags_supported(self, compile_flags, link_flags)
    class(compiler_t), intent(in) :: self
    character(len=*), optional, intent(in) :: compile_flags, link_flags

    ! Minimal program that always compiles
    character(len=*), parameter :: hello_world = "print *, 'Hello, World!'; end"

    check_flags_supported = self%check_fortran_source_runs(hello_world, compile_flags, link_flags)

end function check_flags_supported

!> Check if the current compiler supports 128-bit real precision
logical function with_qp(self)
    !> Instance of the compiler object
    class(compiler_t), intent(in) :: self
    with_qp = self%check_fortran_source_runs &
              ('if (selected_real_kind(33) == -1) stop 1; end')
end function with_qp

!> Check if the current compiler supports 80-bit "extended" real precision
logical function with_xdp(self)
    !> Instance of the compiler object
    class(compiler_t), intent(in) :: self
    with_xdp = self%check_fortran_source_runs &
               ('if (any(selected_real_kind(18) == [-1, selected_real_kind(33)])) stop 1; end')
end function with_xdp

<<<<<<< HEAD
=======
!> Append new flags to existing flags, removing duplicates and empty flags (string version)
subroutine append_clean_flags(flags, new_flags)
    character(:), intent(inout), allocatable :: flags
    character(*), intent(in) :: new_flags

    type(string_t), allocatable :: flags_array(:), new_flags_array(:)
    integer :: i

    call tokenize_flags(flags, flags_array)
    call tokenize_flags(new_flags, new_flags_array)

    call append_clean_flags_array(flags_array, new_flags_array)

    do i = 1, size(flags_array)
        flags = flags // " " // flags_array(i)%s
    end do
end subroutine append_clean_flags

!> Append new flags to existing flags, removing duplicates and empty flags (array version)
subroutine append_clean_flags_array(flags_array, new_flags_array)
    type(string_t), allocatable, intent(inout) :: flags_array(:)
    type(string_t), intent(in) :: new_flags_array(:)

    integer :: i

    do i = 1, size(new_flags_array)
        if (string_array_contains(new_flags_array(i)%s, flags_array)) cycle
        ! Filter out empty flags and arguments
        if (new_flags_array(i)%s == "") cycle
        if (trim(new_flags_array(i)%s) == "-l") cycle
        if (trim(new_flags_array(i)%s) == "-L") cycle
        if (trim(new_flags_array(i)%s) == "-I") cycle
        if (trim(new_flags_array(i)%s) == "-J") cycle
        if (trim(new_flags_array(i)%s) == "-M") cycle
        flags_array = [flags_array, new_flags_array(i)]
    end do
end subroutine append_clean_flags_array

!> Tokenize a string into an array of compiler flags
subroutine tokenize_flags(flags, flags_array)
    character(*), intent(in) :: flags
    type(string_t), allocatable, intent(out) :: flags_array(:)
    character(len=:), allocatable :: flags_char_array(:)

    integer :: i
    logical :: success

    flags_char_array = shlex_split(flags, join_spaced=.true., keep_quotes=.true., success=success)
    if (.not. success) then
        allocate(flags_array(0))
        return
    end if
    allocate(flags_array(size(flags_char_array)))
    do i = 1, size(flags_char_array)
        flags_array(i)%s = trim(adjustl(flags_char_array(i)))
    end do
end subroutine tokenize_flags
>>>>>>> 880abe69

end module fpm_compiler<|MERGE_RESOLUTION|>--- conflicted
+++ resolved
@@ -43,14 +43,10 @@
     & string_array_contains
 use fpm_manifest, only : package_config_t
 use fpm_error, only: error_t, fatal_error
-<<<<<<< HEAD
-use fpm_toml, only: serializable_t, toml_table, set_string, set_value, toml_stat, get_value
-use fpm_compile_commands, only: compile_command_t, compile_command_table_t
-=======
 use tomlf, only: toml_table
 use fpm_toml, only: serializable_t, set_string, set_value, toml_stat, get_value
+use fpm_compile_commands, only: compile_command_t, compile_command_table_t
 use shlex_module, only: shlex_split => split
->>>>>>> 880abe69
 implicit none
 public :: compiler_t, new_compiler, archiver_t, new_archiver, get_macros
 public :: append_clean_flags, append_clean_flags_array
@@ -1605,8 +1601,6 @@
                ('if (any(selected_real_kind(18) == [-1, selected_real_kind(33)])) stop 1; end')
 end function with_xdp
 
-<<<<<<< HEAD
-=======
 !> Append new flags to existing flags, removing duplicates and empty flags (string version)
 subroutine append_clean_flags(flags, new_flags)
     character(:), intent(inout), allocatable :: flags
@@ -1664,6 +1658,5 @@
         flags_array(i)%s = trim(adjustl(flags_char_array(i)))
     end do
 end subroutine tokenize_flags
->>>>>>> 880abe69
 
 end module fpm_compiler