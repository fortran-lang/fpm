!> Manages global settings which are defined in the global config file.
module fpm_settings
  use fpm_filesystem, only: exists, join_path, get_local_prefix, is_absolute_path, mkdir
  use fpm_environment, only: os_is_unix
  use fpm_error, only: error_t, fatal_error
  use fpm_toml, only: toml_table, toml_error, toml_stat, get_value, toml_load, check_keys
  use fpm_os, only: get_current_directory, change_directory, get_absolute_path, convert_to_absolute_path

  implicit none
  private
  public :: fpm_global_settings, get_global_settings, get_registry_settings, official_registry_base_url

  character(*), parameter :: official_registry_base_url = 'https://registry-apis.vercel.app'
  character(*), parameter :: default_config_file_name = 'config.toml'

  type :: fpm_global_settings
    !> Path to the global config file excluding the file name.
    character(len=:), allocatable :: path_to_config_folder
    !> Name of the global config file. The default is `config.toml`.
    character(len=:), allocatable :: config_file_name
    !> Registry configs.
    type(fpm_registry_settings), allocatable :: registry_settings
  contains
    procedure :: has_custom_location, full_path, path_to_config_folder_or_empty
  end type

  type :: fpm_registry_settings
    !> The path to the local registry. If allocated, the local registry
    !> will be used instead of the remote registry and replaces the
    !> local cache.
    character(len=:), allocatable :: path
    !> The URL to the remote registry. Can be used to get packages
    !> from the official or a custom registry.
    character(len=:), allocatable :: url
    !> The path to the cache folder. If not specified, the default cache
    !> folders are `~/.local/share/fpm/dependencies` on Unix and
    !> `%APPDATA%\local\fpm\dependencies` on Windows.
    !> Cannot be used together with `path`.
    character(len=:), allocatable :: cache_path
  end type

contains
  !> Obtain global settings from the global config file.
  subroutine get_global_settings(global_settings, error)
    !> Global settings to be obtained.
    type(fpm_global_settings), intent(inout) :: global_settings
    !> Error reading config file.
    type(error_t), allocatable, intent(out) :: error
    !> TOML table to be filled with global config settings.
    type(toml_table), allocatable :: table
    !> Error parsing to TOML table.
    type(toml_error), allocatable :: parse_error

    type(toml_table), pointer :: registry_table
    integer :: stat

    ! Use custom path to the config file if it was specified.
    if (global_settings%has_custom_location()) then
      ! Throw error if folder doesn't exist.
      if (.not. exists(global_settings%path_to_config_folder)) then
        call fatal_error(error, "Folder not found: '"//global_settings%path_to_config_folder//"'."); return
      end if

      ! Throw error if the file doesn't exist.
      if (.not. exists(global_settings%full_path())) then
        call fatal_error(error, "File not found: '"//global_settings%full_path()//"'."); return
      end if

      ! Make sure that the path to the global config file is absolute.
      call convert_to_absolute_path(global_settings%path_to_config_folder, error)
      if (allocated(error)) return
    else
      ! Use default path if it wasn't specified.
      if (os_is_unix()) then
        global_settings%path_to_config_folder = join_path(get_local_prefix(), 'share', 'fpm')
      else
        global_settings%path_to_config_folder = join_path(get_local_prefix(), 'fpm')
      end if

      ! Use default file name.
      global_settings%config_file_name = default_config_file_name

      ! Apply default registry settings and return if config file doesn't exist.
      if (.not. exists(global_settings%full_path())) then
        call use_default_registry_settings(global_settings); return
      end if
    end if

    ! Load into TOML table.
    call toml_load(table, global_settings%full_path(), error=parse_error)

    if (allocated(parse_error)) then
      allocate (error); call move_alloc(parse_error%message, error%message); return
    end if

    call get_value(table, 'registry', registry_table, requested=.false., stat=stat)

    if (stat /= toml_stat%success) then
      call fatal_error(error, "Error reading registry from config file '"// &
      & global_settings%full_path()//"'."); return
    end if

    ! A registry table was found.
    if (associated(registry_table)) then
      call get_registry_settings(registry_table, global_settings, error)
    else
      call use_default_registry_settings(global_settings)
    end if
<<<<<<< HEAD

=======
>>>>>>> e70422f0
  end

  !> Default registry settings are typically applied if the config file doesn't exist or no registry table was found in
  !> the global config file.
  subroutine use_default_registry_settings(global_settings)
    type(fpm_global_settings), intent(inout) :: global_settings

    allocate (global_settings%registry_settings)
    global_settings%registry_settings%url = official_registry_base_url
    global_settings%registry_settings%cache_path = join_path(global_settings%path_to_config_folder_or_empty(), &
    & 'dependencies')
  end

  !> Read registry settings from the global config file.
  subroutine get_registry_settings(table, global_settings, error)
    !> The [registry] subtable from the global config file.
    type(toml_table), target, intent(inout) :: table
    !> The global settings which can be filled with the registry settings.
    type(fpm_global_settings), intent(inout) :: global_settings
    !> Error handling.
    type(error_t), allocatable, intent(out) :: error

    character(:), allocatable :: path, url, cache_path
    integer :: stat

    !> List of valid keys for the dependency table.
    character(*), dimension(*), parameter :: valid_keys = [character(10) :: &
        & 'path', &
        & 'url', &
        & 'cache_path' &
        & ]

    call check_keys(table, valid_keys, error)
    if (allocated(error)) return

    allocate (global_settings%registry_settings)

    if (table%has_key('path')) then
      call get_value(table, 'path', path, stat=stat)
      if (stat /= toml_stat%success) then
        call fatal_error(error, "Error reading registry path: '"//path//"'."); return
      end if
    end if

    if (allocated(path)) then
      if (is_absolute_path(path)) then
        global_settings%registry_settings%path = path
      else
        ! Get canonical, absolute path on both Unix and Windows.
        call get_absolute_path(join_path(global_settings%path_to_config_folder_or_empty(), path), &
        & global_settings%registry_settings%path, error)
        if (allocated(error)) return

        ! Check if the path to the registry exists.
        if (.not. exists(global_settings%registry_settings%path)) then
          call fatal_error(error, "Directory '"//global_settings%registry_settings%path// &
          & "' doesn't exist."); return
        end if
      end if
    end if

    if (table%has_key('url')) then
      call get_value(table, 'url', url, stat=stat)
      if (stat /= toml_stat%success) then
        call fatal_error(error, "Error reading registry url: '"//url//"'."); return
      end if
    end if

    if (allocated(url)) then
      ! Throw error when both path and url were provided.
      if (allocated(path)) then
        call fatal_error(error, 'Do not provide both path and url to the registry.'); return
      end if
      global_settings%registry_settings%url = url
    else if (.not. allocated(path)) then
      global_settings%registry_settings%url = official_registry_base_url
    end if

    if (table%has_key('cache_path')) then
      call get_value(table, 'cache_path', cache_path, stat=stat)
      if (stat /= toml_stat%success) then
        call fatal_error(error, "Error reading path to registry cache: '"//cache_path//"'."); return
      end if
    end if

    if (allocated(cache_path)) then
      ! Throw error when both path and cache_path were provided.
      if (allocated(path)) then
        call fatal_error(error, "Do not provide both 'path' and 'cache_path'."); return
      end if

      if (is_absolute_path(cache_path)) then
        if (.not. exists(cache_path)) call mkdir(cache_path)
        global_settings%registry_settings%cache_path = cache_path
      else
        cache_path = join_path(global_settings%path_to_config_folder_or_empty(), cache_path)
        if (.not. exists(cache_path)) call mkdir(cache_path)
        ! Get canonical, absolute path on both Unix and Windows.
        call get_absolute_path(cache_path, global_settings%registry_settings%cache_path, error)
        if (allocated(error)) return
      end if
    else if (.not. allocated(path)) then
<<<<<<< HEAD
      global_settings%registry_settings%cache_path = join_path(config_path(global_settings), &
      & 'dependencies')
=======
      global_settings%registry_settings%cache_path = &
        join_path(global_settings%path_to_config_folder_or_empty(), 'dependencies')
>>>>>>> e70422f0
    end if
  end

  !> True if the global config file is not at the default location.
  elemental logical function has_custom_location(self)
    class(fpm_global_settings), intent(in) :: self

    has_custom_location = allocated(self%path_to_config_folder) .and. allocated(self%config_file_name)
    if (.not. has_custom_location) return
    has_custom_location = len_trim(self%path_to_config_folder) > 0 .and. len_trim(self%config_file_name) > 0
  end

  !> The full path to the global config file.
  function full_path(self) result(result)
    class(fpm_global_settings), intent(in) :: self
    character(len=:), allocatable :: result

<<<<<<< HEAD
    result = join_path(config_path(self), self%config_file_name)
=======
    result = join_path(self%path_to_config_folder_or_empty(), self%config_file_name)
>>>>>>> e70422f0
  end

  !> The path to the global config directory.
  pure function path_to_config_folder_or_empty(self)
    class(fpm_global_settings), intent(in) :: self
    character(len=:), allocatable :: path_to_config_folder_or_empty

    if (allocated(self%path_to_config_folder)) then
<<<<<<< HEAD
      config_path = self%path_to_config_folder
    else
      config_path = ""
    end if
  end

=======
      path_to_config_folder_or_empty = self%path_to_config_folder
    else
      path_to_config_folder_or_empty = ""
    end if
  end
>>>>>>> e70422f0
end<|MERGE_RESOLUTION|>--- conflicted
+++ resolved
@@ -106,10 +106,6 @@
     else
       call use_default_registry_settings(global_settings)
     end if
-<<<<<<< HEAD
-
-=======
->>>>>>> e70422f0
   end
 
   !> Default registry settings are typically applied if the config file doesn't exist or no registry table was found in
@@ -212,13 +208,8 @@
         if (allocated(error)) return
       end if
     else if (.not. allocated(path)) then
-<<<<<<< HEAD
-      global_settings%registry_settings%cache_path = join_path(config_path(global_settings), &
-      & 'dependencies')
-=======
       global_settings%registry_settings%cache_path = &
         join_path(global_settings%path_to_config_folder_or_empty(), 'dependencies')
->>>>>>> e70422f0
     end if
   end
 
@@ -236,11 +227,7 @@
     class(fpm_global_settings), intent(in) :: self
     character(len=:), allocatable :: result
 
-<<<<<<< HEAD
-    result = join_path(config_path(self), self%config_file_name)
-=======
     result = join_path(self%path_to_config_folder_or_empty(), self%config_file_name)
->>>>>>> e70422f0
   end
 
   !> The path to the global config directory.
@@ -249,18 +236,9 @@
     character(len=:), allocatable :: path_to_config_folder_or_empty
 
     if (allocated(self%path_to_config_folder)) then
-<<<<<<< HEAD
-      config_path = self%path_to_config_folder
-    else
-      config_path = ""
-    end if
-  end
-
-=======
       path_to_config_folder_or_empty = self%path_to_config_folder
     else
       path_to_config_folder_or_empty = ""
     end if
   end
->>>>>>> e70422f0
 end