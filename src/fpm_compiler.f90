!># Define compiler command options
!!
!! This module defines compiler options to use for the debug and release builds.

! vendor            Fortran   C         Module output   Module include OpenMP    Free for OSS
!                   compiler  compiler  directory       directory
! Gnu               gfortran   gcc     -J              -I            -fopenmp   X
! Intel             ifort      icc     -module         -I            -qopenmp   X
! Intel(Windows)    ifort      icc     /module:path    /I            /Qopenmp   X
! Intel oneAPI      ifx        icx     -module         -I            -qopenmp   X
! PGI               pgfortran  pgcc    -module         -I            -mp        X
! NVIDIA            nvfortran  nvc     -module         -I            -mp        X
! LLVM flang        flang      clang   -module         -I            -mp        X
! LFortran          lfortran   ---     -J              -I            --openmp   X
! Lahey/Futjitsu    lfc        ?       -M              -I            -openmp    ?
! NAG               nagfor     ?       -mdir           -I            -openmp    x
! Cray              crayftn    craycc  -J              -I            -homp      ?
! IBM               xlf90      ?       -qmoddir        -I            -qsmp      X
! Oracle/Sun        ?          ?       -moddir=        -M            -xopenmp   ?
! Silverfrost FTN95 ftn95      ?       ?               /MOD_PATH     ?          ?
! Elbrus            ?          lcc     -J              -I            -fopenmp   ?
! Hewlett Packard   ?          ?       ?               ?             ?          discontinued
! Watcom            ?          ?       ?               ?             ?          discontinued
! PathScale         ?          ?       -module         -I            -mp        discontinued
! G95               ?          ?       -fmod=          -I            -fopenmp   discontinued
! Open64            ?          ?       -module         -I            -mp        discontinued
! Unisys            ?          ?       ?               ?             ?          discontinued
module fpm_compiler
use fpm_environment, only: &
        get_env, &
        get_os_type, &
        OS_LINUX, &
        OS_MACOS, &
        OS_WINDOWS, &
        OS_CYGWIN, &
        OS_SOLARIS, &
        OS_FREEBSD, &
        OS_OPENBSD, &
        OS_UNKNOWN
use fpm_filesystem, only: join_path, basename, get_temp_filename, delete_file, unix_path, &
<<<<<<< HEAD
    & getline, run
use fpm_strings, only: string_cat, string_t
=======
    & getline
use fpm_strings, only: split, string_cat, string_t
>>>>>>> 68061db6
implicit none
public :: compiler_t, new_compiler, archiver_t, new_archiver
public :: debug

enum, bind(C)
    enumerator :: &
        id_unknown, &
        id_gcc, &
        id_f95, &
        id_caf, &
        id_intel_classic_nix, &
        id_intel_classic_mac, &
        id_intel_classic_windows, &
        id_intel_llvm_nix, &
        id_intel_llvm_windows, &
        id_intel_llvm_unknown, &
        id_pgi, &
        id_nvhpc, &
        id_nag, &
        id_flang, &
        id_flang_new, &
        id_f18, &
        id_ibmxl, &
        id_cray, &
        id_lahey, &
        id_lfortran
end enum
integer, parameter :: compiler_enum = kind(id_unknown)


!> Definition of compiler object
type :: compiler_t
    !> Identifier of the compiler
    integer(compiler_enum) :: id = id_unknown
    !> Path to the Fortran compiler
    character(len=:), allocatable :: fc
    !> Path to the C compiler
    character(len=:), allocatable :: cc
    !> Print all commands
    logical :: echo = .true.
    !> Verbose output of command
    logical :: verbose = .true.
contains
    !> Get default compiler flags
    procedure :: get_default_flags
    !> Get flag for module output directories
    procedure :: get_module_flag
    !> Get flag for include directories
    procedure :: get_include_flag
    !> Compile a Fortran object
    procedure :: compile_fortran
    !> Compile a C object
    procedure :: compile_c
    !> Link executable
    procedure :: link
    !> Check whether compiler is recognized
    procedure :: is_unknown
    !> Enumerate libraries, based on compiler and platform
    procedure :: enumerate_libraries
end type compiler_t


!> Definition of archiver object
type :: archiver_t
    !> Path to archiver
    character(len=:), allocatable :: ar
    !> Use response files to pass arguments
    logical :: use_response_file = .false.
    !> Print all command
    logical :: echo = .true.
    !> Verbose output of command
    logical :: verbose = .true.
contains
    !> Create static archive
    procedure :: make_archive
end type archiver_t


!> Create debug printout
interface debug
    module procedure :: debug_compiler
    module procedure :: debug_archiver
end interface debug

character(*), parameter :: &
    flag_gnu_coarray = " -fcoarray=single", &
    flag_gnu_backtrace = " -fbacktrace", &
    flag_gnu_opt = " -O3 -funroll-loops", &
    flag_gnu_debug = " -g", &
    flag_gnu_pic = " -fPIC", &
    flag_gnu_warn = " -Wall -Wextra -Wimplicit-interface", &
    flag_gnu_check = " -fcheck=bounds -fcheck=array-temps", &
    flag_gnu_limit = " -fmax-errors=1", &
    flag_gnu_external = " -Wimplicit-interface"

character(*), parameter :: &
    flag_pgi_backslash = " -Mbackslash", &
    flag_pgi_traceback = " -traceback", &
    flag_pgi_debug = " -g", &
    flag_pgi_check = " -Mbounds -Mchkptr -Mchkstk", &
    flag_pgi_warn = " -Minform=inform"

character(*), parameter :: &
    flag_intel_backtrace = " -traceback", &
    flag_intel_warn = " -warn all", &
    flag_intel_check = " -check all", &
    flag_intel_debug = " -O0 -g", &
    flag_intel_fp = " -fp-model precise -pc64", &
    flag_intel_align = " -align all", &
    flag_intel_limit = " -error-limit 1", &
    flag_intel_pthread = " -reentrancy threaded", &
    flag_intel_nogen = " -nogen-interfaces", &
    flag_intel_byterecl = " -assume byterecl"

character(*), parameter :: &
    flag_intel_backtrace_win = " /traceback", &
    flag_intel_warn_win = " /warn:all", &
    flag_intel_check_win = " /check:all", &
    flag_intel_debug_win = " /Od /Z7", &
    flag_intel_fp_win = " /fp:precise", &
    flag_intel_align_win = " /align:all", &
    flag_intel_limit_win = " /error-limit:1", &
    flag_intel_pthread_win = " /reentrancy:threaded", &
    flag_intel_nogen_win = " /nogen-interfaces", &
    flag_intel_byterecl_win = " /assume:byterecl"

character(*), parameter :: &
    flag_nag_coarray = " -coarray=single", &
    flag_nag_pic = " -PIC", &
    flag_nag_check = " -C=all", &
    flag_nag_debug = " -g -O0", &
    flag_nag_opt = " -O4", &
    flag_nag_backtrace = " -gline"

character(*), parameter :: &
    flag_lfortran_opt = " --fast"

contains


function get_default_flags(self, release) result(flags)
    class(compiler_t), intent(in) :: self
    logical, intent(in) :: release
    character(len=:), allocatable :: flags

    if (release) then
        call get_release_compile_flags(self%id, flags)
    else
        call get_debug_compile_flags(self%id, flags)
    end if

end function get_default_flags

subroutine get_release_compile_flags(id, flags)
    integer(compiler_enum), intent(in) :: id
    character(len=:), allocatable, intent(out) :: flags


    select case(id)
    case default
        flags = ""
    case(id_caf)
        flags = &
            flag_gnu_opt//&
            flag_gnu_external//&
            flag_gnu_pic//&
            flag_gnu_limit

    case(id_gcc)
        flags = &
            flag_gnu_opt//&
            flag_gnu_external//&
            flag_gnu_pic//&
            flag_gnu_limit//&
            flag_gnu_coarray

    case(id_f95)
        flags = &
            flag_gnu_opt//&
            flag_gnu_external//&
            flag_gnu_pic//&
            flag_gnu_limit

    case(id_nvhpc)
        flags = &
            flag_pgi_backslash

    case(id_intel_classic_nix)
        flags = &
            flag_intel_fp//&
            flag_intel_align//&
            flag_intel_limit//&
            flag_intel_pthread//&
            flag_intel_nogen//&
            flag_intel_byterecl

    case(id_intel_classic_mac)
        flags = &
            flag_intel_fp//&
            flag_intel_align//&
            flag_intel_limit//&
            flag_intel_pthread//&
            flag_intel_nogen//&
            flag_intel_byterecl

    case(id_intel_classic_windows)
        flags = &
            & flag_intel_fp_win//&
            flag_intel_align_win//&
            flag_intel_limit_win//&
            flag_intel_pthread_win//&
            flag_intel_nogen_win//&
            flag_intel_byterecl_win

    case(id_intel_llvm_nix)
        flags = &
            flag_intel_fp//&
            flag_intel_align//&
            flag_intel_limit//&
            flag_intel_pthread//&
            flag_intel_nogen//&
            flag_intel_byterecl

    case(id_intel_llvm_windows)
        flags = &
            flag_intel_fp_win//&
            flag_intel_align_win//&
            flag_intel_limit_win//&
            flag_intel_pthread_win//&
            flag_intel_nogen_win//&
            flag_intel_byterecl_win

    case(id_nag)
        flags = &
            flag_nag_opt//&
            flag_nag_coarray//&
            flag_nag_pic

    case(id_lfortran)
        flags = &
            flag_lfortran_opt

    end select
end subroutine get_release_compile_flags

subroutine get_debug_compile_flags(id, flags)
    integer(compiler_enum), intent(in) :: id
    character(len=:), allocatable, intent(out) :: flags

    select case(id)
    case default
        flags = ""
    case(id_caf)
        flags = &
            flag_gnu_warn//&
            flag_gnu_pic//&
            flag_gnu_limit//&
            flag_gnu_debug//&
            flag_gnu_check//&
            flag_gnu_backtrace
    case(id_gcc)
        flags = &
            flag_gnu_warn//&
            flag_gnu_pic//&
            flag_gnu_limit//&
            flag_gnu_debug//&
            flag_gnu_check//&
            flag_gnu_backtrace//&
            flag_gnu_coarray
    case(id_f95)
        flags = &
            flag_gnu_warn//&
            flag_gnu_pic//&
            flag_gnu_limit//&
            flag_gnu_debug//&
            flag_gnu_check//&
            ' -Wno-maybe-uninitialized -Wno-uninitialized'//&
            flag_gnu_backtrace
    case(id_nvhpc)
        flags = &
            flag_pgi_warn//&
            flag_pgi_backslash//&
            flag_pgi_check//&
            flag_pgi_traceback
    case(id_intel_classic_nix)
        flags = &
            flag_intel_warn//&
            flag_intel_check//&
            flag_intel_limit//&
            flag_intel_debug//&
            flag_intel_byterecl//&
            flag_intel_backtrace
    case(id_intel_classic_mac)
        flags = &
            flag_intel_warn//&
            flag_intel_check//&
            flag_intel_limit//&
            flag_intel_debug//&
            flag_intel_byterecl//&
            flag_intel_backtrace
    case(id_intel_classic_windows)
        flags = &
            flag_intel_warn_win//&
            flag_intel_check_win//&
            flag_intel_limit_win//&
            flag_intel_debug_win//&
            flag_intel_byterecl_win//&
            flag_intel_backtrace_win
    case(id_intel_llvm_nix)
        flags = &
            flag_intel_warn//&
            flag_intel_check//&
            flag_intel_limit//&
            flag_intel_debug//&
            flag_intel_byterecl//&
            flag_intel_backtrace
    case(id_intel_llvm_windows)
        flags = &
            flag_intel_warn_win//&
            flag_intel_check_win//&
            flag_intel_limit_win//&
            flag_intel_debug_win//&
            flag_intel_byterecl_win
    case(id_nag)
        flags = &
            flag_nag_debug//&
            flag_nag_check//&
            flag_nag_backtrace//&
            flag_nag_coarray//&
            flag_nag_pic

    case(id_lfortran)
        flags = ""
    end select
end subroutine get_debug_compile_flags

function get_include_flag(self, path) result(flags)
    class(compiler_t), intent(in) :: self
    character(len=*), intent(in) :: path
    character(len=:), allocatable :: flags

    select case(self%id)
    case default
        flags = "-I "//path

    case(id_caf, id_gcc, id_f95, id_cray, id_nvhpc, id_pgi, &
        & id_flang, id_flang_new, id_f18, &
        & id_intel_classic_nix, id_intel_classic_mac, &
        & id_intel_llvm_nix, id_lahey, id_nag, id_ibmxl, &
        & id_lfortran)
        flags = "-I "//path

    case(id_intel_classic_windows, id_intel_llvm_windows)
        flags = "/I"//path

    end select
end function get_include_flag

function get_module_flag(self, path) result(flags)
    class(compiler_t), intent(in) :: self
    character(len=*), intent(in) :: path
    character(len=:), allocatable :: flags

    select case(self%id)
    case default
        flags = "-module "//path

    case(id_caf, id_gcc, id_f95, id_cray, id_lfortran)
        flags = "-J "//path

    case(id_nvhpc, id_pgi, id_flang)
        flags = "-module "//path

    case(id_flang_new, id_f18)
        flags = "-module-dir "//path

    case(id_intel_classic_nix, id_intel_classic_mac, &
        & id_intel_llvm_nix)
        flags = "-module "//path

    case(id_intel_classic_windows, id_intel_llvm_windows)
        flags = "/module:"//path

    case(id_lahey)
        flags = "-M "//path

    case(id_nag)
        flags = "-mdir "//path

    case(id_ibmxl)
        flags = "-qmoddir "//path

    end select

end function get_module_flag


subroutine get_default_c_compiler(f_compiler, c_compiler)
    character(len=*), intent(in) :: f_compiler
    character(len=:), allocatable, intent(out) :: c_compiler
    integer(compiler_enum) :: id

    id = get_compiler_id(f_compiler)

    select case(id)

    case(id_intel_classic_nix, id_intel_classic_mac, id_intel_classic_windows)
        c_compiler = 'icc'

    case(id_intel_llvm_nix,id_intel_llvm_windows)
        c_compiler = 'icx'

    case(id_flang, id_flang_new, id_f18)
        c_compiler='clang'

    case(id_ibmxl)
        c_compiler='xlc'

    case(id_lfortran)
        c_compiler = 'cc'

    case(id_gcc)
        c_compiler = 'gcc'

    case default
        ! Fall-back to using Fortran compiler
        c_compiler = f_compiler
    end select

end subroutine get_default_c_compiler


function get_compiler_id(compiler) result(id)
    character(len=*), intent(in) :: compiler
    integer(kind=compiler_enum) :: id

    character(len=:), allocatable :: full_command, full_command_parts(:), command, output
    integer :: stat, io

    ! Check whether we are dealing with an MPI compiler wrapper first
    if (check_compiler(compiler, "mpifort") &
        & .or. check_compiler(compiler, "mpif90") &
        & .or. check_compiler(compiler, "mpif77")) then
        output = get_temp_filename()
        call run(compiler//" -show > "//output//" 2>&1", &
            & echo=.false., exitstat=stat)
        if (stat == 0) then
            open(file=output, newunit=io, iostat=stat)
            if (stat == 0) call getline(io, full_command, stat)
            close(io, iostat=stat)

            ! If we get a command from the wrapper, we will try to identify it
            call split(full_command, full_command_parts, delimiters=' ')
            if(size(full_command_parts) > 0)then
               command = trim(full_command_parts(1))
            endif
            if (allocated(command)) then
                id = get_id(command)
                if (id /= id_unknown) return
            end if
        end if
    end if

    id = get_id(compiler)

end function get_compiler_id

function get_id(compiler) result(id)
    character(len=*), intent(in) :: compiler
    integer(kind=compiler_enum) :: id

    integer :: stat

    if (check_compiler(compiler, "gfortran")) then
        id = id_gcc
        return
    end if

    if (check_compiler(compiler, "f95")) then
        id = id_f95
        return
    end if

    if (check_compiler(compiler, "caf")) then
        id = id_caf
        return
    end if

    if (check_compiler(compiler, "ifort")) then
        select case (get_os_type())
        case default
            id = id_intel_classic_nix
        case (OS_MACOS)
            id = id_intel_classic_mac
        case (OS_WINDOWS, OS_CYGWIN)
            id = id_intel_classic_windows
        end select
        return
    end if

    if (check_compiler(compiler, "ifx")) then
        select case (get_os_type())
        case default
            id = id_intel_llvm_nix
        case (OS_WINDOWS, OS_CYGWIN)
            id = id_intel_llvm_windows
        end select
        return
    end if

    if (check_compiler(compiler, "nvfortran")) then
        id = id_nvhpc
        return
    end if

    if (check_compiler(compiler, "pgfortran") &
        & .or. check_compiler(compiler, "pgf90") &
        & .or. check_compiler(compiler, "pgf95")) then
        id = id_pgi
        return
    end if

    if (check_compiler(compiler, "nagfor")) then
        id = id_nag
        return
    end if

    if (check_compiler(compiler, "flang-new")) then
        id = id_flang_new
        return
    end if

    if (check_compiler(compiler, "f18")) then
        id = id_f18
        return
    end if

    if (check_compiler(compiler, "flang")) then
        id = id_flang
        return
    end if

    if (check_compiler(compiler, "xlf90")) then
        id = id_ibmxl
        return
    end if

    if (check_compiler(compiler, "crayftn")) then
        id = id_cray
        return
    end if

    if (check_compiler(compiler, "lfc")) then
        id = id_lahey
        return
    end if

    if (check_compiler(compiler, "lfortran")) then
        id = id_lfortran
        return
    end if

    id = id_unknown

end function get_id

function check_compiler(compiler, expected) result(match)
    character(len=*), intent(in) :: compiler
    character(len=*), intent(in) :: expected
    logical :: match
    match = compiler == expected
    if (.not. match) then
        match = index(basename(compiler), expected) > 0
    end if
end function check_compiler


pure function is_unknown(self)
    class(compiler_t), intent(in) :: self
    logical :: is_unknown
    is_unknown = self%id == id_unknown
end function is_unknown

!>
!> Enumerate libraries, based on compiler and platform
!>
function enumerate_libraries(self, prefix, libs) result(r)
    class(compiler_t), intent(in) :: self
    character(len=*), intent(in) :: prefix
    type(string_t), intent(in) :: libs(:)
    character(len=:), allocatable :: r

    if (self%id == id_intel_classic_windows .or. &
        self%id == id_intel_llvm_windows) then
        r = prefix // " " // string_cat(libs,".lib ")//".lib"
    else
        r = prefix // " -l" // string_cat(libs," -l")
    end if
end function enumerate_libraries


!> Create new compiler instance
subroutine new_compiler(self, fc, cc, echo, verbose)
    !> New instance of the compiler
    type(compiler_t), intent(out) :: self
    !> Fortran compiler name or path
    character(len=*), intent(in) :: fc
    !> C compiler name or path
    character(len=*), intent(in) :: cc
    !> Echo compiler command
    logical, intent(in) :: echo
    !> Verbose mode: dump compiler output
    logical, intent(in) :: verbose

    self%id = get_compiler_id(fc)
    
    self%echo = echo
    self%verbose = verbose
    self%fc = fc
    if (len_trim(cc) > 0) then
      self%cc = cc
    else
      call get_default_c_compiler(self%fc, self%cc)
    end if
end subroutine new_compiler


!> Create new archiver instance
subroutine new_archiver(self, ar, echo, verbose)
    !> New instance of the archiver
    type(archiver_t), intent(out) :: self
    !> User provided archiver command
    character(len=*), intent(in) :: ar
    !> Echo compiler command
    logical, intent(in) :: echo
    !> Verbose mode: dump compiler output
    logical, intent(in) :: verbose

    integer :: estat, os_type

    character(len=*), parameter :: arflags = " -rs ", libflags = " /OUT:"

    if (len_trim(ar) > 0) then
      ! Check first for ar-like commands
      if (check_compiler(ar, "ar")) then
        self%ar = ar//arflags
      end if

      ! Check for lib-like commands
      if (check_compiler(ar, "lib")) then
        self%ar = ar//libflags
      end if

      ! Fallback and assume ar-like behaviour
      self%ar = ar//arflags
    else
      os_type = get_os_type()
      if (os_type /= OS_WINDOWS .and. os_type /= OS_UNKNOWN) then
        self%ar = "ar"//arflags
      else
        call execute_command_line("ar --version > "//get_temp_filename()//" 2>&1", &
          & exitstat=estat)
        if (estat /= 0) then
          self%ar = "lib"//libflags
        else
          self%ar = "ar"//arflags
        end if
      end if
    end if
    self%use_response_file = os_type == OS_WINDOWS
    self%echo = echo
    self%verbose = verbose
end subroutine new_archiver


!> Compile a Fortran object
subroutine compile_fortran(self, input, output, args, log_file, stat)
    !> Instance of the compiler object
    class(compiler_t), intent(in) :: self
    !> Source file input
    character(len=*), intent(in) :: input
    !> Output file of object
    character(len=*), intent(in) :: output
    !> Arguments for compiler
    character(len=*), intent(in) :: args
    !> Compiler output log file
    character(len=*), intent(in) :: log_file
    !> Status flag
    integer, intent(out) :: stat

    call run(self%fc // " -c " // input // " " // args // " -o " // output, &
        & echo=self%echo, verbose=self%verbose, redirect=log_file, exitstat=stat)
end subroutine compile_fortran


!> Compile a C object
subroutine compile_c(self, input, output, args, log_file, stat)
    !> Instance of the compiler object
    class(compiler_t), intent(in) :: self
    !> Source file input
    character(len=*), intent(in) :: input
    !> Output file of object
    character(len=*), intent(in) :: output
    !> Arguments for compiler
    character(len=*), intent(in) :: args
    !> Compiler output log file
    character(len=*), intent(in) :: log_file
    !> Status flag
    integer, intent(out) :: stat

    call run(self%cc // " -c " // input // " " // args // " -o " // output, &
        & echo=self%echo, verbose=self%verbose, redirect=log_file, exitstat=stat)
end subroutine compile_c


!> Link an executable
subroutine link(self, output, args, log_file, stat)
    !> Instance of the compiler object
    class(compiler_t), intent(in) :: self
    !> Output file of object
    character(len=*), intent(in) :: output
    !> Arguments for compiler
    character(len=*), intent(in) :: args
    !> Compiler output log file
    character(len=*), intent(in) :: log_file
    !> Status flag
    integer, intent(out) :: stat

    call run(self%fc // " " // args // " -o " // output, echo=self%echo, &
        & verbose=self%verbose, redirect=log_file, exitstat=stat)
end subroutine link


!> Create an archive
subroutine make_archive(self, output, args, log_file, stat)
    !> Instance of the archiver object
    class(archiver_t), intent(in) :: self
    !> Name of the archive to generate
    character(len=*), intent(in) :: output
    !> Object files to include into the archive
    type(string_t), intent(in) :: args(:)
    !> Compiler output log file
    character(len=*), intent(in) :: log_file
    !> Status flag
    integer, intent(out) :: stat

    if (self%use_response_file) then
        call write_response_file(output//".resp" , args)
        call run(self%ar // output // " @" // output//".resp", echo=self%echo, &
            &  verbose=self%verbose, redirect=log_file, exitstat=stat)
        call delete_file(output//".resp")
    else
        call run(self%ar // output // " " // string_cat(args, " "), &
            & echo=self%echo, verbose=self%verbose, redirect=log_file, exitstat=stat)
    end if
end subroutine make_archive


!> Response files allow to read command line options from files.
!> Whitespace is used to separate the arguments, we will use newlines
!> as separator to create readable response files which can be inspected
!> in case of errors.
subroutine write_response_file(name, argv)
    character(len=*), intent(in) :: name
    type(string_t), intent(in) :: argv(:)

    integer :: iarg, io

    open(file=name, newunit=io)
    do iarg = 1, size(argv)
        write(io, '(a)') unix_path(argv(iarg)%s)
    end do
    close(io)
end subroutine write_response_file


!> String representation of a compiler object
pure function debug_compiler(self) result(repr)
    !> Instance of the compiler object
    type(compiler_t), intent(in) :: self
    !> Representation as string
    character(len=:), allocatable :: repr

    repr = 'fc="'//self%fc//'", cc="'//self%cc//'"'
end function debug_compiler


!> String representation of an archiver object
pure function debug_archiver(self) result(repr)
    !> Instance of the archiver object
    type(archiver_t), intent(in) :: self
    !> Representation as string
    character(len=:), allocatable :: repr

    repr = 'ar="'//self%ar//'"'
end function debug_archiver


end module fpm_compiler<|MERGE_RESOLUTION|>--- conflicted
+++ resolved
@@ -38,13 +38,8 @@
         OS_OPENBSD, &
         OS_UNKNOWN
 use fpm_filesystem, only: join_path, basename, get_temp_filename, delete_file, unix_path, &
-<<<<<<< HEAD
     & getline, run
-use fpm_strings, only: string_cat, string_t
-=======
-    & getline
 use fpm_strings, only: split, string_cat, string_t
->>>>>>> 68061db6
 implicit none
 public :: compiler_t, new_compiler, archiver_t, new_archiver
 public :: debug
