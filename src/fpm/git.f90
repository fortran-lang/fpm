!> Implementation for interacting with git repositories.
module fpm_git
    use fpm_error, only: error_t, fatal_error
    use fpm_filesystem, only : get_temp_filename, getline, join_path, execute_and_read_output
    implicit none

    public :: git_target_t, git_target_default, git_target_branch, git_target_tag, git_target_revision, git_revision, &
<<<<<<< HEAD
            & git_archive, git_matches_manifest, operator(==), compressed_package_name

    !> Name of the compressed package that is generated temporarily.
    character(len=*), parameter :: compressed_package_name = 'compressed_package'
=======
            & git_archive, git_matches_manifest, operator(==)
>>>>>>> b5f033dd

    !> Possible git target
    type :: enum_descriptor

        !> Default target
        integer :: default = 200

        !> Branch in git repository
        integer :: branch = 201

        !> Tag in git repository
        integer :: tag = 202

        !> Commit hash
        integer :: revision = 203

    end type enum_descriptor

    !> Actual enumerator for descriptors
    type(enum_descriptor), parameter :: git_descriptor = enum_descriptor()


    !> Description of an git target
    type :: git_target_t

        !> Kind of the git target
        integer :: descriptor = git_descriptor%default

        !> Target URL of the git repository
        character(len=:), allocatable :: url

        !> Additional descriptor of the git object
        character(len=:), allocatable :: object

    contains

        !> Fetch and checkout in local directory
        procedure :: checkout

        !> Show information on instance
        procedure :: info

    end type git_target_t


    interface operator(==)
        module procedure git_target_eq
    end interface

    !> Common output format for writing to the command line
    character(len=*), parameter :: out_fmt = '("#", *(1x, g0))'

contains


    !> Default target
    function git_target_default(url) result(self)

        !> Target URL of the git repository
        character(len=*), intent(in) :: url

        !> New git target
        type(git_target_t) :: self

        self%descriptor = git_descriptor%default
        self%url = url

    end function git_target_default


    !> Target a branch in the git repository
    function git_target_branch(url, branch) result(self)

        !> Target URL of the git repository
        character(len=*), intent(in) :: url

        !> Name of the branch of interest
        character(len=*), intent(in) :: branch

        !> New git target
        type(git_target_t) :: self

        self%descriptor = git_descriptor%branch
        self%url = url
        self%object = branch

    end function git_target_branch


    !> Target a specific git revision
    function git_target_revision(url, sha1) result(self)

        !> Target URL of the git repository
        character(len=*), intent(in) :: url

        !> Commit hash of interest
        character(len=*), intent(in) :: sha1

        !> New git target
        type(git_target_t) :: self

        self%descriptor = git_descriptor%revision
        self%url = url
        self%object = sha1

    end function git_target_revision


    !> Target a git tag
    function git_target_tag(url, tag) result(self)

        !> Target URL of the git repository
        character(len=*), intent(in) :: url

        !> Tag name of interest
        character(len=*), intent(in) :: tag

        !> New git target
        type(git_target_t) :: self

        self%descriptor = git_descriptor%tag
        self%url = url
        self%object = tag

    end function git_target_tag

    !> Check that two git targets are equal
    logical function git_target_eq(this,that) result(is_equal)

        !> Two input git targets
        type(git_target_t), intent(in) :: this,that

        is_equal = this%descriptor == that%descriptor .and. &
                   this%url        == that%url        .and. &
                   this%object     == that%object

    end function git_target_eq

    !> Check that a cached dependency matches a manifest request
    logical function git_matches_manifest(cached,manifest,verbosity,iunit)

        !> Two input git targets
        type(git_target_t), intent(in) :: cached,manifest

        integer, intent(in) :: verbosity,iunit

        git_matches_manifest = cached%url == manifest%url
        if (.not.git_matches_manifest) then
            if (verbosity>1) write(iunit,out_fmt) "GIT URL has changed: ",cached%url," vs. ", manifest%url
            return
        endif

        !> The manifest dependency only contains partial information (what's requested),
        !> while the cached dependency always stores a commit hash because it's built
        !> after the repo is available (saved as git_descriptor%revision==revision).
        !> So, comparing against the descriptor is not reliable
        git_matches_manifest = allocated(cached%object) .eqv. allocated(manifest%object)
        if (git_matches_manifest .and. allocated(cached%object)) &
        git_matches_manifest = cached%object == manifest%object
        if (.not.git_matches_manifest) then
            if (verbosity>1) write(iunit,out_fmt) "GIT OBJECT has changed: ",cached%object," vs. ", manifest%object
        end if

    end function git_matches_manifest


    subroutine checkout(self, local_path, error)

        !> Instance of the git target
        class(git_target_t), intent(in) :: self

        !> Local path to checkout in
        character(*), intent(in) :: local_path

        !> Error
        type(error_t), allocatable, intent(out) :: error

        integer :: stat
        character(len=:), allocatable :: object, workdir

        if (allocated(self%object)) then
            object = self%object
        else
            object = 'HEAD'
        end if
        workdir = "--work-tree="//local_path//" --git-dir="//join_path(local_path, ".git")

        call execute_command_line("git init "//local_path, exitstat=stat)

        if (stat /= 0) then
            call fatal_error(error,'Error while initiating git repository for remote dependency')
            return
        end if

        call execute_command_line("git "//workdir//" fetch --depth=1 "// &
                                  self%url//" "//object, exitstat=stat)

        if (stat /= 0) then
            call fatal_error(error,'Error while fetching git repository for remote dependency')
            return
        end if

        call execute_command_line("git "//workdir//" checkout -qf FETCH_HEAD", exitstat=stat)

        if (stat /= 0) then
            call fatal_error(error,'Error while checking out git repository for remote dependency')
            return
        end if

    end subroutine checkout


    subroutine git_revision(local_path, object, error)

        !> Local path to checkout in
        character(*), intent(in) :: local_path

        !> Git object reference
        character(len=:), allocatable, intent(out) :: object

        !> Error
        type(error_t), allocatable, intent(out) :: error

        integer :: stat, unit, istart, iend
        character(len=:), allocatable :: temp_file, line, iomsg, workdir
        character(len=*), parameter :: hexdigits = '0123456789abcdef'

        workdir = "--work-tree="//local_path//" --git-dir="//join_path(local_path, ".git")
        allocate(temp_file, source=get_temp_filename())
        line = "git "//workdir//" log -n 1 > "//temp_file
        call execute_command_line(line, exitstat=stat)

        if (stat /= 0) then
            call fatal_error(error, "Error while retrieving commit information")
            return
        end if

        open(file=temp_file, newunit=unit)
        call getline(unit, line, stat, iomsg)

        if (stat /= 0) then
            call fatal_error(error, iomsg)
            return
        end if
        close(unit, status="delete")

        ! Tokenize:
        ! commit 0123456789abcdef (HEAD, ...)
        istart = scan(line, ' ') + 1
        iend = verify(line(istart:), hexdigits) + istart - 1
        if (iend < istart) iend = len(line)
        object = line(istart:iend)

    end subroutine git_revision


    !> Show information on git target
    subroutine info(self, unit, verbosity)

        !> Instance of the git target
        class(git_target_t), intent(in) :: self

        !> Unit for IO
        integer, intent(in) :: unit

        !> Verbosity of the printout
        integer, intent(in), optional :: verbosity

        integer :: pr
        character(len=*), parameter :: fmt = '("#", 1x, a, t30, a)'

        if (present(verbosity)) then
            pr = verbosity
        else
            pr = 1
        end if

        if (pr < 1) return

        write(unit, fmt) "Git target"
        if (allocated(self%url)) then
            write(unit, fmt) "- URL", self%url
        end if
        if (allocated(self%object)) then
            select case(self%descriptor)
            case default
                write(unit, fmt) "- object", self%object
            case(git_descriptor%tag)
                write(unit, fmt) "- tag", self%object
            case(git_descriptor%branch)
                write(unit, fmt) "- branch", self%object
            case(git_descriptor%revision)
                write(unit, fmt) "- sha1", self%object
            end select
        end if

    end subroutine info

  !> Archive a folder using `git archive`.
  subroutine git_archive(source, destination, error)
    !> Directory to archive.
    character(*), intent(in) :: source
    !> Destination of the archive.
    character(*), intent(in) :: destination
    !> Error handling.
    type(error_t), allocatable, intent(out) :: error

    integer :: stat
    character(len=:), allocatable :: cmd_output, archive_format

    call execute_and_read_output('git archive -l', cmd_output, error)
    if (allocated(error)) return

    if (index(cmd_output, 'tar.gz') /= 0) then
      archive_format = 'tar.gz'
    else
      call fatal_error(error, "Cannot find a suitable archive format for 'git archive'."); return
    end if

    call execute_command_line('git archive HEAD --format='//archive_format//' -o '// destination, exitstat=stat)
    if (stat /= 0) then
      call fatal_error(error, "Error packing '"//source//"'."); return
    end if
  end


end module fpm_git<|MERGE_RESOLUTION|>--- conflicted
+++ resolved
@@ -5,14 +5,10 @@
     implicit none
 
     public :: git_target_t, git_target_default, git_target_branch, git_target_tag, git_target_revision, git_revision, &
-<<<<<<< HEAD
             & git_archive, git_matches_manifest, operator(==), compressed_package_name
 
     !> Name of the compressed package that is generated temporarily.
     character(len=*), parameter :: compressed_package_name = 'compressed_package'
-=======
-            & git_archive, git_matches_manifest, operator(==)
->>>>>>> b5f033dd
 
     !> Possible git target
     type :: enum_descriptor
