--- conflicted
+++ resolved
@@ -55,14 +55,13 @@
 !>
 !> Currenly ignored. First come, first serve.
 module fpm_dependency
-<<<<<<< HEAD
   use, intrinsic :: iso_fortran_env, only: output_unit
   use fpm_environment, only: get_os_type, OS_WINDOWS, os_is_unix
   use fpm_error, only: error_t, fatal_error
   use fpm_filesystem, only: exists, join_path, mkdir, canon_path, windows_path, list_files, is_dir, basename, os_delete_dir
-  use fpm_git, only: git_target_revision, git_target_default, git_revision
-  use fpm_manifest, only: package_config_t, dependency_config_t, &
-                          get_package_data
+  use fpm_git, only: git_target_revision, git_target_default, git_revision, operator(==)
+  use fpm_manifest, only: package_config_t, dependency_config_t, get_package_data
+  use fpm_manifest_dependency, only: manifest_has_changed
   use fpm_strings, only: string_t, operator(.in.)
   use fpm_toml, only: toml_table, toml_key, toml_error, toml_serializer, &
                       toml_parse, get_value, set_value, add_table, toml_load, toml_stat
@@ -71,20 +70,6 @@
   use fpm_downloader, only: downloader_t
   use jonquil, only: json_object
   use fpm_strings, only: str
-=======
-  use, intrinsic :: iso_fortran_env, only : output_unit
-  use fpm_environment, only : get_os_type, OS_WINDOWS
-  use fpm_error, only : error_t, fatal_error
-  use fpm_filesystem, only : exists, join_path, mkdir, canon_path, windows_path
-  use fpm_git, only : git_target_revision, git_target_default, git_revision, operator(==)
-  use fpm_manifest, only : package_config_t, dependency_config_t, &
-    get_package_data
-  use fpm_manifest_dependency, only: manifest_has_changed
-  use fpm_strings, only : string_t, operator(.in.)
-  use fpm_toml, only : toml_table, toml_key, toml_error, toml_serializer, &
-    toml_parse, get_value, set_value, add_table
-  use fpm_versioning, only : version_t, new_version, char
->>>>>>> 033146fe
   implicit none
   private
 
@@ -109,15 +94,13 @@
     !> Dependency should be updated
     logical :: update = .false.
   contains
-<<<<<<< HEAD
-    procedure :: register, get_from_registry
+    !> Update dependency from project manifest.
+    procedure :: register
+    !> Get dependency from the registry.
+    procedure :: get_from_registry
     procedure, private :: get_from_local_registry
-=======
-    !> Update dependency from project manifest
-    procedure :: register
     !> Print information on this instance
     procedure :: info
->>>>>>> 033146fe
   end type dependency_node_t
 
   !> Respresentation of a projects dependencies
@@ -184,7 +167,7 @@
     !> Write dependency tree to TOML data structure
     procedure, private :: dump_to_toml
     !> Update dependency tree
-    generic :: update => update_dependency,update_tree
+    generic :: update => update_dependency, update_tree
     !> Update a list of dependencies
     procedure, private :: update_dependency
     !> Update all dependencies in the tree
@@ -219,7 +202,7 @@
   end subroutine new_dependency_tree
 
   !> Create a new dependency node from a configuration
-   subroutine new_dependency_node(self, dependency, version, proj_dir, update)
+  subroutine new_dependency_node(self, dependency, version, proj_dir, update)
     !> Instance of the dependency node
     type(dependency_node_t), intent(out) :: self
     !> Dependency configuration data
@@ -260,33 +243,31 @@
     integer, intent(in), optional :: verbosity
 
     integer :: pr
-    character(:), allocatable :: ver
     character(len=*), parameter :: fmt = '("#", 1x, a, t30, a)'
 
     if (present(verbosity)) then
-        pr = verbosity
+      pr = verbosity
     else
-        pr = 1
+      pr = 1
     end if
 
     !> Call base object info
-    call self%dependency_config_t%info(unit,pr)
+    call self%dependency_config_t%info(unit, pr)
 
     if (allocated(self%version)) then
-        call self%version%to_string(ver)
-        write(unit, fmt) "- version", ver
+      write (unit, fmt) "- version", self%version%s()
     end if
 
     if (allocated(self%proj_dir)) then
-        write(unit, fmt) "- dir", self%proj_dir
+      write (unit, fmt) "- dir", self%proj_dir
     end if
 
     if (allocated(self%revision)) then
-        write(unit, fmt) "- revision", self%revision
-    end if
-
-    write(unit, fmt) "- done", merge('YES','NO ',self%done)
-    write(unit, fmt) "- update", merge('YES','NO ',self%update)
+      write (unit, fmt) "- revision", self%revision
+    end if
+
+    write (unit, fmt) "- done", merge('YES', 'NO ', self%done)
+    write (unit, fmt) "- update", merge('YES', 'NO ', self%update)
 
   end subroutine info
 
@@ -427,7 +408,7 @@
 
   !> Add a single dependency node to the dependency tree
   !> Dependency nodes contain additional information (version, git, revision)
-   subroutine add_dependency_node(self, dependency, error)
+  subroutine add_dependency_node(self, dependency, error)
     !> Instance of the dependency tree
     class(dependency_tree_t), intent(inout) :: self
     !> Dependency configuration to add
@@ -435,41 +416,29 @@
     !> Error handling
     type(error_t), allocatable, intent(out) :: error
 
-<<<<<<< HEAD
-    if (.not. self%has(dependency)) then
-=======
     integer :: id
-    logical :: needs_update
-
-    id = self%find(dependency)
-
-    exists: if (id > 0) then
-
-      !> A dependency with this same name is already in the dependency tree.
-
-      !> check if it needs to be updated
-      needs_update = dependency_has_changed(self%dep(id), dependency)
-
-      !> Ensure an update is requested whenever the dependency has changed
-      if (needs_update) then
-         write(self%unit, out_fmt) "Dependency change detected:", dependency%name
-         self%dep(id) = dependency
-         self%dep(id)%update = .true.
-      endif
-
-    else exists
-
-      !> New dependency: add from scratch
->>>>>>> 033146fe
+
+    if (self%has_dependency(dependency)) then
+      ! A dependency with this same name is already in the dependency tree.
+      ! Check if it needs to be updated
+      id = self%find(dependency%name)
+
+      ! Ensure an update is requested whenever the dependency has changed
+      if (dependency_has_changed(self%dep(id), dependency)) then
+        write (self%unit, out_fmt) "Dependency change detected:", dependency%name
+        self%dep(id) = dependency
+        self%dep(id)%update = .true.
+      end if
+    else
+      ! New dependency: add from scratch
       self%ndep = self%ndep + 1
       self%dep(self%ndep) = dependency
-
-    end if exists
+    end if
 
   end subroutine add_dependency_node
 
   !> Add a single dependency to the dependency tree
-   subroutine add_dependency(self, dependency, error)
+  subroutine add_dependency(self, dependency, error)
     !> Instance of the dependency tree
     class(dependency_tree_t), intent(inout) :: self
     !> Dependency configuration to add
@@ -509,7 +478,7 @@
         if (self%verbosity > 1) then
           write (self%unit, out_fmt) "Update:", dep%name
         end if
-        write(self%unit, out_fmt) "Update:", dep%name
+        write (self%unit, out_fmt) "Update:", dep%name
         proj_dir = join_path(self%dep_dir, dep%name)
         call dep%git%checkout(proj_dir, error)
         if (allocated(error)) return
@@ -540,8 +509,8 @@
 
     ! Update dependencies where needed
     do i = 1, self%ndep
-       call self%update(self%dep(i)%name,error)
-       if (allocated(error)) return
+      call self%update(self%dep(i)%name, error)
+      if (allocated(error)) return
     end do
 
   end subroutine update_tree
@@ -654,7 +623,7 @@
     if (present(downloader_)) then
       downloader = downloader_
     else
-      allocate(downloader)
+      allocate (downloader)
     end if
 
     ! Use local registry if it was specified in the global config file.
@@ -1195,30 +1164,30 @@
   end subroutine resize_dependency_node
 
   !> Check if a dependency node has changed
-  logical function dependency_has_changed(this,that) result(has_changed)
-     !> Two instances of the same dependency to be compared
-     type(dependency_node_t), intent(in) :: this,that
-
-     has_changed = .true.
-
-     !> All the following entities must be equal for the dependency to not have changed
-     if (manifest_has_changed(this, that)) return
-
-     !> For now, only perform the following checks if both are available. A dependency in cache.toml
-     !> will always have this metadata; a dependency from fpm.toml which has not been fetched yet
-     !> may not have it
-     if (allocated(this%version) .and. allocated(that%version)) then
-        if (this%version/=that%version) return
-     endif
-     if (allocated(this%revision) .and. allocated(that%revision)) then
-        if (this%revision/=that%revision) return
-     endif
-     if (allocated(this%proj_dir) .and. allocated(that%proj_dir)) then
-        if (this%proj_dir/=that%proj_dir) return
-     endif
-
-     !> All checks passed: the two dependencies have no differences
-     has_changed = .false.
+  logical function dependency_has_changed(this, that) result(has_changed)
+    !> Two instances of the same dependency to be compared
+    type(dependency_node_t), intent(in) :: this, that
+
+    has_changed = .true.
+
+    !> All the following entities must be equal for the dependency to not have changed
+    if (manifest_has_changed(this, that)) return
+
+    !> For now, only perform the following checks if both are available. A dependency in cache.toml
+    !> will always have this metadata; a dependency from fpm.toml which has not been fetched yet
+    !> may not have it
+    if (allocated(this%version) .and. allocated(that%version)) then
+      if (this%version /= that%version) return
+    end if
+    if (allocated(this%revision) .and. allocated(that%revision)) then
+      if (this%revision /= that%revision) return
+    end if
+    if (allocated(this%proj_dir) .and. allocated(that%proj_dir)) then
+      if (this%proj_dir /= that%proj_dir) return
+    end if
+
+    !> All checks passed: the two dependencies have no differences
+    has_changed = .false.
 
   end function dependency_has_changed
 
