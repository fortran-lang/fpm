module fpm_cmd_new
!># Definition of the "new" subcommand
!>
!> A type of the general command base class [[fpm_cmd_settings]]
!> was created for the "new" subcommand ==> type [[fpm_new_settings]].
!> This procedure read the values that were set on the command line
!> from this type to decide what actions to take.
!>
!> It is virtually self-contained and so independant of the rest of the
!> application that it could function as a separate program.
!>
!> The "new" subcommand options currently consist of a SINGLE top
!> directory name to create that must have a name that is an
!> allowable Fortran variable name. That should have been ensured
!> by the command line processing before this procedure is called.
!> So basically this routine has already had the options vetted and
!> just needs to conditionally create a few files.
!>
!> As described in the documentation it will selectively
!> create the subdirectories app/, test/, src/, and example/
!> and populate them with sample files.
!>
!> It also needs to create an initial manifest file "fpm.toml".
!>
!> It then calls the system command "git init".
!>
!> It should test for file existence and not overwrite existing
!> files and inform the user if there were conflicts.
!>
!> Any changes should be reflected in the documentation in
!> [[fpm_command_line.f90]]
!>
!> FUTURE
!> A filename like "." would need system commands or a standard routine
!> like realpath(3c) to process properly.
!>
!> Perhaps allow more than one name on a single command. It is an arbitrary
!> restriction based on a concensus preference, not a required limitation.
!>
!> Initially the name of the directory is used as the module name in the
!> src file so it must be an allowable Fortran variable name. If there are
!> complaints about it it might be changed. Handling unicode at this point
!> might be problematic as not all current compilers handle it. Other
!> utilities like content trackers (ie. git) or repositories like github
!> might also have issues with alternative names or names with spaces, etc.
!> So for the time being it seems prudent to encourage simple ASCII top directory
!> names (similiar to the primary programming language Fortran itself).
!>
!> Should be able to create or pull more complicated initial examples
!> based on various templates. It should place or mention other relevant
!> documents such as a description of the manifest file format in user hands;
!> or how to access registered packages and local packages,
!> although some other command might provide that (and the help command should
!> be the first go-to for a CLI utility).

use fpm_command_line, only : fpm_new_settings
use fpm_environment, only : OS_LINUX, OS_MACOS, OS_WINDOWS
use fpm_filesystem, only : join_path, exists, basename, mkdir, is_dir
<<<<<<< HEAD
use fpm_filesystem, only : fileopen, fileclose, filewrite, warnwrite, run
=======
use fpm_filesystem, only : fileopen, fileclose, filewrite, warnwrite, which
>>>>>>> 68061db6
use fpm_strings, only : join, to_fortran_name
use fpm_error, only : fpm_stop

use,intrinsic :: iso_fortran_env, only : stderr=>error_unit
implicit none
private
public :: cmd_new

contains

subroutine cmd_new(settings)
type(fpm_new_settings), intent(in) :: settings
integer,parameter            :: tfc = selected_char_kind('DEFAULT')
character(len=:,kind=tfc),allocatable :: bname          ! baeename of NAME
character(len=:,kind=tfc),allocatable :: tomlfile(:)
character(len=:,kind=tfc),allocatable :: littlefile(:)

    !> TOP DIRECTORY NAME PROCESSING
    !> see if requested new directory already exists and process appropriately
    if(exists(settings%name) .and. .not.settings%backfill )then
        write(stderr,'(*(g0,1x))')&
        & '<ERROR>',settings%name,'already exists.'
        write(stderr,'(*(g0,1x))')&
        & '        perhaps you wanted to add --backfill ?'
        return
    elseif(is_dir(settings%name) .and. settings%backfill )then
        write(*,'(*(g0))')'backfilling ',settings%name
    elseif(exists(settings%name) )then
        write(stderr,'(*(g0,1x))')&
        & '<ERROR>',settings%name,'already exists and is not a directory.'
        return
    else
        ! make new directory
        call mkdir(settings%name)
    endif

    !> temporarily change to new directory as a test. NB: System dependent
    call run('cd '//settings%name)
    ! NOTE: need some system routines to handle filenames like "."
    ! like realpath() or getcwd().
    bname=basename(settings%name)

    littlefile=[character(len=80) :: '# '//bname, 'My cool new project!']

    ! create NAME/README.md
    call warnwrite(join_path(settings%name, 'README.md'), littlefile)

    ! start building NAME/fpm.toml
    if(settings%with_full)then
        tomlfile=[character(len=80) :: &
        &'  # This is your fpm(Fortran Package Manager) manifest file                     ',&
        &'  # ("fpm.toml"). It is heavily annotated to help guide you though              ',&
        &'  # customizing a package build, although the defaults are sufficient           ',&
        &'  # for many basic packages.                                                    ',&
        &'  #                                                                             ',&
        &'  # The manifest file is not only used to provide metadata identifying          ',&
        &'  # your project (so it can be used by others as a dependency). It can          ',&
        &'  # specify where your library and program sources live, what the name          ',&
        &'  # of the executable(s) will be, what files to build, dependencies on          ',&
        &'  # other fpm packages, and what external libraries are required.               ',&
        &'  #                                                                             ',&
        &'  # The manifest format must conform to the TOML configuration file             ',&
        &'  # standard.                                                                   ',&
        &'  #                                                                             ',&
        &'  # TOML files support flexible use of white-space and commenting of the        ',&
        &'  # configuration data, but for clarity in this sample active directives        ',&
        &'  # begin in column one. Inactive example directives are commented              ',&
        &'  # out with a pound character ("#") but begin in column one as well.           ',&
        &'  # Commentary begins with a pound character in column three.                   ',&
        &'  #                                                                             ',&
        &'  # This file draws heavily upon the following references:                      ',&
        &'  #                                                                             ',&
        &'  # The fpm home page at                                                        ',&
        &'  #     https://github.com/fortran-lang/fpm                                     ',&
        &'  # A complete list of keys and their attributes at                             ',&
        &'  #     https://github.com/fortran-lang/fpm/blob/main/manifest-reference.md     ',&
        &'  # examples of fpm project packaging at                                        ',&
        &'  #     https://github.com/fortran-lang/fpm/blob/main/PACKAGING.md              ',&
        &'  # The Fortran TOML file interface and it''s references at                     ',&
        &'  #     https://github.com/toml-f/toml-f                                        ',&
        &'  #                                                                             ',&
        &'  #-----------------------                                                      ',&
        &'  # project Identification                                                      ',&
        &'  #-----------------------                                                      ',&
        &'  # We begin with project metadata at the manifest root. This data is designed  ',&
        &'  # to aid others when searching for the project in a repository and to         ',&
        &'  # identify how and when to contact the package supporters.                    ',&
        &'                                                                                ',&
        &'name = "'//bname//'"',&
        &'  # The project name (required) is how the project will be referred to.         ',&
        &'  # The name is used by other packages using it as a dependency. It also        ',&
        &'  # is used as the default name of any library built and the optional           ',&
        &'  # default executable built from app/main.f90. It must conform to the rules    ',&
        &'  # for a Fortran variable name.                                                ',&
        &'                                                                                ',&
        &'version = "0.1.0"                                                               ',&
        &'  # The project version number is a string. A recommended scheme for            ',&
        &'  # specifying versions is the Semantic Versioning scheme.                      ',&
        &'                                                                                ',&
        &'license = "license"                                                             ',&
        &'  # Licensing information specified using SPDX identifiers is preferred         ',&
        &'  # (eg. "Apache-2.0 OR MIT" or "LGPL-3.0-or-later").                           ',&
        &'                                                                                ',&
        &'maintainer = "jane.doe@example.com"                                             ',&
        &'  # Information on the project maintainer and means to reach out to them.       ',&
        &'                                                                                ',&
        &'author = "Jane Doe"                                                             ',&
        &'  # Information on the project author.                                          ',&
        &'                                                                                ',&
        &'copyright = "Copyright 2020 Jane Doe"                                           ',&
        &'  # A statement clarifying the Copyright status of the project.                 ',&
        &'                                                                                ',&
        &'#description = "A short project summary in plain text"                          ',&
        &'  # The description provides a short summary on the project. It should be       ',&
        &'  # plain text and not use any markup formatting.                               ',&
        &'                                                                                ',&
        &'#categories = ["fortran", "graphics"]                                           ',&
        &'  # Categories associated with the project. Listing only one is preferred.      ',&
        &'                                                                                ',&
        &'#keywords = ["hdf5", "mpi"]                                                     ',&
        &'  # The keywords field is an array of strings describing the project.           ',&
        &'                                                                                ',&
        &'#homepage = "https://stdlib.fortran-lang.org"                                   ',&
        &'  # URL to the webpage of the project.                                          ',&
        &'                                                                                ',&
        &'  # -----------------------------------------                                   ',&
        &'  # We are done with identifying the project.                                   ',&
        &'  # -----------------------------------------                                   ',&
        &'  #                                                                             ',&
        &'  # Now lets start describing how the project should be built.                  ',&
        &'  #                                                                             ',&
        &'  # Note tables would go here but we will not be talking about them (much)!!'    ,&
        &'  #                                                                             ',&
        &'  # Tables are a way to explicitly specify large numbers of programs in         ',&
        &'  # a compact format instead of individual per-program entries in the           ',&
        &'  # [[executable]], [[test]], and [[example]] sections to follow but            ',&
        &'  # will not be discussed further except for the following notes:               ',&
        &'  #                                                                             ',&
        &'  # + Tables must appear (here) before any sections are declared. Once a        ',&
        &'  #   section is specified in a TOML file everything afterwards must be         ',&
        &'  #   values for that section or the beginning of a new section. A simple       ',&
        &'  #   example looks like:                                                       ',&
        &'                                                                                ',&
        &'#executable = [                                                                 ',&
        &'#  { name = "a-prog" },                                                         ',&
        &'#  { name = "app-tool", source-dir = "tool" },                                  ',&
        &'#  { name = "fpm-man", source-dir = "tool", main="fman.f90" }                   ',&
        &'#]                                                                              ',&
        &'                                                                                ',&
        &'  # This would be in lieue of the [[executable]] section found later in this    ',&
        &'  # configuration file.                                                         ',&
        &'  # + See the reference documents (at the beginning of this document)           ',&
        &'  #   for more information on tables if you have long lists of programs         ',&
        &'  #   to build and are not simply depending on auto-detection.                  ',&
        &'  #                                                                             ',&
        &'  # Now lets begin the TOML sections (lines beginning with "[") ...             ',&
        &'  #                                                                             ',&
        &'                                                                                ',&
        &'[install] # Options for the "install" subcommand                                ',&
        &'                                                                                ',&
        &'  # When you run the "install" subcommand only executables are installed by     ',&
        &'  # default on the local system. Library projects that will be used outside of  ',&
        &'  # "fpm" can set the "library" boolean to also allow installing the module     ',&
        &'  # files and library archive. Without this being set to "true" an "install"    ',&
        &'  # subcommand ignores parameters that specify library installation.            ',&
        &'                                                                                ',&
        &'library = false                                                                 ',&
        &'                                                                                ',&
        &'[build] # General Build Options                                                 ',&
        &'                                                                                ',&
        &'  ###  Automatic target discovery                                               ',&
        &'  #                                                                             ',&
        &'  # Normally fpm recursively searches the app/, example/, and test/ directories ',&
        &'  # for program sources and builds them. To disable this automatic discovery of ',&
        &'  # program targets set the following to "false":                               ',&
        &'                                                                                ',&
        &'#auto-executables = true                                                        ',&
        &'#auto-examples = true                                                           ',&
        &'#auto-tests = true                                                              ',&
        &'                                                                                ',&
        &'  ### Package-level External Library Links                                      ',&
        &'  #                                                                             ',&
        &'  # To declare link-time dependencies on external libraries a list of           ',&
        &'  # native libraries can be specified with the "link" entry. You may            ',&
        &'  # have one library name or a list of strings in case several                  ',&
        &'  # libraries should be linked. This list of library dependencies is            ',&
        &'  # exported to dependent packages. You may have to alter your library          ',&
        &'  # search-path to ensure the libraries can be accessed. Typically,             ',&
        &'  # this is done with the LD_LIBRARY_PATH environment variable on ULS           ',&
        &'  # (Unix-Like Systems). You only specify the core name of the library          ',&
        &'  # (as is typical with most programming environments, where you                ',&
        &'  # would specify "-lz" on your load command to link against the zlib           ',&
        &'  # compression library even though the library file would typically be         ',&
        &'  # a file called "libz.a" "or libz.so"). So to link against that library       ',&
        &'  # you would specify:                                                          ',&
        &'                                                                                ',&
        &'#link = "z"                                                                     ',&
        &'                                                                                ',&
        &'  # Note that in some cases the order of the libraries matters:                 ',&
        &'                                                                                ',&
        &'#link = ["blas", "lapack"]                                                      ',&
        &'']
    endif

    if(settings%with_bare)then
    elseif(settings%with_lib)then
        call mkdir(join_path(settings%name,'src') )
        ! create next section of fpm.toml
        if(settings%with_full)then
            tomlfile=[character(len=80) ::  tomlfile, &
            &'[library]                                                                       ',&
            &'                                                                                ',&
            &'  # You can change the name of the directory to search for your library         ',&
            &'  # source from the default of "src/". Library targets are exported             ',&
            &'  # and usable by other projects.                                               ',&
            &'                                                                                ',&
            &'source-dir="src"                                                                ',&
            &'                                                                                ',&
            &'  # this can be a list:                                                         ',&
            &'                                                                                ',&
            &'#source-dir=["src", "src2"]                                                     ',&
            &'                                                                                ',&
            &'  # More complex libraries may organize their modules in subdirectories.        ',&
            &'  # For modules in a top-level directory fpm requires (but does not             ',&
            &'  # enforce) that:                                                              ',&
            &'  #                                                                             ',&
            &'  #  + The module has the same name as the source file. This is important.      ',&
            &'  #  + There should be only one module per file.                                ',&
            &'  #                                                                             ',&
            &'  # These two requirements simplify the build process for fpm. As Fortran       ',&
            &'  # compilers emit module files (.mod) with the same name as the module         ',&
            &'  # itself (but not the source file, .f90), naming the module the same          ',&
            &'  # as the source file allows fpm to:                                           ',&
            &'  #                                                                             ',&
            &'  #  + Uniquely and exactly map a source file (.f90) to its object (.o)         ',&
            &'  #    and module (.mod) files.                                                 ',&
            &'  #  + Avoid conflicts with modules of the same name that could appear          ',&
            &'  #    in dependency packages.                                                  ',&
            &'  #                                                                             ',&
            &'  ### Multi-level library source                                                ',&
            &'  # You can place your module source files in any number of levels of           ',&
            &'  # subdirectories inside your source directory, but there are certain naming   ',&
            &'  # conventions to be followed -- module names must contain the path components ',&
            &'  # of the directory that its source file is in.                                ',&
            &'  #                                                                             ',&
            &'  # This rule applies generally to any number of nested directories and         ',&
            &'  # modules. For example, src/a/b/c/d.f90 must define a module called a_b_c_d.  ',&
            &'  # Again, this is not enforced but may be required in future releases.         ',&
            &'']
        endif
        ! create placeholder module src/bname.f90
        littlefile=[character(len=80) ::          &
        &'module '//to_fortran_name(bname),       &
        &'  implicit none',                       &
        &'  private',                             &
        &'',                                      &
        &'  public :: say_hello',                 &
        &'contains',                              &
        &'  subroutine say_hello',                &
        &'    print *, "Hello, '//bname//'!"',    &
        &'  end subroutine say_hello',            &
        &'end module '//to_fortran_name(bname)]
        ! create NAME/src/NAME.f90
        call warnwrite(join_path(settings%name, 'src', bname//'.f90'),&
         & littlefile)
    endif

    if(settings%with_full)then
        tomlfile=[character(len=80) ::  tomlfile ,&
        &'[dependencies]                                                                  ',&
        &'                                                                                ',&
        &'  # Inevitably, you will want to be able to include other packages in           ',&
        &'  # a project. Fpm makes this incredibly simple, by taking care of              ',&
        &'  # fetching and compiling your dependencies for you. You just tell it          ',&
        &'  # what your dependencies names are, and where to find them.                   ',&
        &'  #                                                                             ',&
        &'  # If you are going to distribute your package only place dependencies         ',&
        &'  # here someone using your package as a remote dependency needs built.         ',&
        &'  # You can define dependencies just for developer executables in the           ',&
        &'  # next section, or even for specific executables as we will see below         ',&
        &'  # (Then fpm will still fetch and compile it when building your                ',&
        &'  # developer executables, but users of your library will not have to).         ',&
        &'  #                                                                             ',&
        &'  ## GLOBAL DEPENDENCIES (exported with your project)                           ',&
        &'  #                                                                             ',&
        &'  # Typically, dependencies are defined by specifying the project''s            ',&
        &'  # git repository.                                                             ',&
        &'  #                                                                             ',&
        &'  # You can be specific about which version of a dependency you would           ',&
        &'  # like. By default the latest default branch is used. You can           ',&
        &'  # optionally specify a branch, a tag or a commit value.                       ',&
        &'  #                                                                             ',&
        &'  # So here are several alternates for specifying a remote dependency (you      ',&
        &'  # can have at most one of "branch", "rev" or "tag" present):                  ',&
        &'                                                                                ',&
        &'#stdlib = { git = "https://github.com/LKedward/stdlib-fpm.git" }                ',&
        &'#stdlib = {git="https://github.com/LKedward/stdlib-fpm.git",branch = "master" },',&
        &'#stdlib = {git="https://github.com/LKedward/stdlib-fpm.git", tag = "v0.1.0" },  ',&
        &'#stdlib = {git="https://github.com/LKedward/stdlib-fpm.git", rev = "5a9b7a8" }. ',&
        &'                                                                                ',&
        &'  # There may be multiple packages listed:                                      ',&
        &'                                                                                ',&
        &'#M_strings = { git = "https://github.com/urbanjost/M_strings.git" }             ',&
        &'#M_time    = { git = "https://github.com/urbanjost/M_time.git" }                ',&
        &'                                                                                ',&
        &'  #                                                                             ',&
        &'  # You can even specify the local path to another project if it is in          ',&
        &'  # a sub-folder (If for example you have got another fpm package **in          ',&
        &'  # the same repository**) like this:                                           ',&
        &'                                                                                ',&
        &'#M_strings = { path = "M_strings" }                                             ',&
        &'                                                                                ',&
        &'  #  If you specify paths outside of your repository (ie. paths with a          ',&
        &'  #  slash in them) things will not work for your users!                        ',&
        &'  #                                                                             ',&
        &'  # For a more verbose layout use normal tables rather than inline tables       ',&
        &'  # to specify dependencies:                                                    ',&
        &'                                                                                ',&
        &'#[dependencies.toml-f]                                                          ',&
        &'#git = "https://github.com/toml-f/toml-f"                                       ',&
        &'#rev = "2f5eaba864ff630ba0c3791126a3f811b6e437f3"                               ',&
        &'                                                                                ',&
        &'  # Now you can use any modules from these libraries anywhere in your           ',&
        &'  # code -- whether is in your library source or a program source.              ',&
        &'                                                                                ',&
        &'[dev-dependencies]                                                              ',&
        &'                                                                                ',&
        &'  ## Dependencies Only for Development                                          ',&
        &'  #                                                                             ',&
        &'  # You can specify dependencies your library or application does not           ',&
        &'  # depend on in a similar way. The difference is that these will not           ',&
        &'  # be exported as part of your project to those using it as a remote           ',&
        &'  # dependency.                                                                 ',&
        &'  #                                                                             ',&
        &'  # Currently, like a global dependency it will still be available for          ',&
        &'  # all codes. It is up to the developer to ensure that nothing except          ',&
        &'  # developer test programs rely upon it.                                       ',&
        &'                                                                                ',&
        &'#M_msg    = { git = "https://github.com/urbanjost/M_msg.git" }                  ',&
        &'#M_verify = { git = "https://github.com/urbanjost/M_verify.git" }               ',&
        &'']
    endif
    if(settings%with_bare)then
    elseif(settings%with_executable)then
        ! create next section of fpm.toml
        call mkdir(join_path(settings%name, 'app'))
        ! create NAME/app or stop
        if(settings%with_full)then
           tomlfile=[character(len=80) ::  tomlfile, &
           &'  #-----------------------------------                                          ',&
           &'  ## Application-specific declarations                                          ',&
           &'  #-----------------------------------                                          ',&
           &'  # Now lets begin entries for the TOML tables (lines beginning with "[[")      ',&
           &'  # that describe the program sources -- applications, tests, and examples.     ',&
           &'  #                                                                             ',&
           &'  # First we will configuration individual applications run with "fpm run".     ',&
           &'  #                                                                             ',&
           &'  #   + the "name" entry for the executable to be built must always             ',&
           &'  #     be specified. The name must satisfy the rules for a Fortran             ',&
           &'  #     variable name. This will be the name of the binary installed by         ',&
           &'  #     the "install" subcommand and used on the "run" subcommand.              ',&
           &'  #   + The source directory for each executable can be adjusted by the         ',&
           &'  #     "source-dir" entry.                                                     ',&
           &'  #   + The basename of the source file containing the program body can         ',&
           &'  #     be specified with the "main" entry.                                     ',&
           &'  #   + Executables can also specify their own external package and             ',&
           &'  #     library link dependencies.                                              ',&
           &'  #                                                                             ',&
           &'  #     Currently, like a global dependency any external package dependency     ',&
           &'  #     will be available for all codes. It is up to the developer to ensure    ',&
           &'  #     that nothing except the application programs specified rely upon it.    ',&
           &'  #                                                                             ',&
           &'  # Note if your application needs to use a module internally, but you do not   ',&
           &'  # intend to build it as a library to be used in other projects, you can       ',&
           &'  # include the module in your program source file or directory as well.        ',&
           &'                                                                                ',&
           &'[[executable]]                                                                  ',&
           &'name="'//bname//'"',&
           &'source-dir="app"                                                                ',&
           &'main="main.f90"                                                                 ',&
           &'                                                                                ',&
           &'  # You may repeat this pattern to define additional applications. For instance,',&
           &'  # the following sample illustrates all accepted options, where "link" and     ',&
           &'  # "executable.dependencies" keys are the same as the global external library  ',&
           &'  # links and package dependencies described previously except they apply       ',&
           &'  # only to this executable:                                                    ',&
           &'                                                                                ',&
           &'#[[ executable ]]                                                               ',&
           &'#name = "app-name"                                                              ',&
           &'#source-dir = "prog"                                                            ',&
           &'#main = "program.f90"                                                           ',&
           &'#link = "z"                                                                     ',&
           &'#[executable.dependencies]                                                      ',&
           &'#M_CLI   = { git = "https://github.com/urbanjost/M_CLI.git" }                   ',&
           &'#helloff = { git = "https://gitlab.com/everythingfunctional/helloff.git" }      ',&
           &'#M_path  = { git = "https://github.com/urbanjost/M_path.git" }                  ',&
           &'']
        endif

        if(exists(bname//'/src/'))then
            littlefile=[character(len=80) ::          &
            &'program main',                          &
            &'  use '//to_fortran_name(bname)//', only: say_hello',    &
            &'  implicit none',                       &
            &'',                                      &
            &'  call say_hello()',                    &
            &'end program main']
        else
            littlefile=[character(len=80) ::                 &
            &'program main',                                 &
            &'  implicit none',                              &
            &'',                                             &
            &'  print *, "hello from project '//bname//'"',  &
            &'end program main']
        endif
        call warnwrite(join_path(settings%name, 'app/main.f90'), littlefile)
    endif

    if(settings%with_bare)then
    elseif(settings%with_test)then

       ! create NAME/test or stop
       call mkdir(join_path(settings%name, 'test'))
        ! create next section of fpm.toml
        if(settings%with_full)then
           tomlfile=[character(len=80) ::  tomlfile ,&
           &'[[test]]                                                                        ',&
           &'                                                                                ',&
           &'  # The same declarations can be made for test programs, which are              ',&
           &'  # executed with the "fpm test" command and are not build when your            ',&
           &'  # package is used as a dependency by other packages. These are                ',&
           &'  # typically unit tests of the package only used during package                ',&
           &'  # development.                                                                ',&
           &'                                                                                ',&
           &'name="runTests"                                                                 ',&
           &'source-dir="test"                                                               ',&
           &'main="check.f90"                                                                ',&
           &'                                                                                ',&
           &'  # you may repeat this pattern to add additional explicit test program         ',&
           &'  # parameters. The following example contains a sample of all accepted         ',&
           &'  # options.                                                                    ',&
           &'                                                                                ',&
           &'#[[ test ]]                                                                     ',&
           &'#name = "tester"                                                                ',&
           &'#source-dir="test"                                                              ',&
           &'#main="tester.f90"                                                              ',&
           &'#link = ["blas", "lapack"]                                                      ',&
           &'#[test.dependencies]                                                            ',&
           &'#M_CLI2  = { git = "https://github.com/urbanjost/M_CLI2.git" }                  ',&
           &'#M_io    = { git = "https://github.com/urbanjost/M_io.git" }                    ',&
           &'#M_system= { git = "https://github.com/urbanjost/M_system.git" }                ',&
           &'']
        endif

        littlefile=[character(len=80) ::       &
        &'program check',                      &
        &'implicit none',                      &
        &'',                                   &
        &'print *, "Put some tests in here!"', &
        &'end program check']
        ! create NAME/test/check.f90
        call warnwrite(join_path(settings%name, 'test/check.f90'), littlefile)
    endif

    if(settings%with_bare)then
    elseif(settings%with_example)then

       ! create NAME/example or stop
       call mkdir(join_path(settings%name, 'example'))
        ! create next section of fpm.toml
        if(settings%with_full)then
           tomlfile=[character(len=80) ::  tomlfile, &
           &'[[example]]                                                                     ',&
           &'                                                                                ',&
           &'  # Example applications for a project are defined here.                        ',&
           &'  # These are run via "fpm run --example NAME" and like the                     ',&
           &'  # test applications, are not built when this package is used as a             ',&
           &'  # dependency by other packages.                                               ',&
           &'                                                                                ',&
           &'name="demo"                                                                     ',&
           &'source-dir="example"                                                            ',&
           &'main="demo.f90"                                                                 ',&
           &'                                                                                ',&
           &'  #                                                                             ',&
           &'  # you may add additional programs to the example table. The following         ',&
           &'  # example contains a sample of all accepted options                           ',&
           &'                                                                                ',&
           &'#[[ example ]]                                                                  ',&
           &'#name = "example-tool"                                                          ',&
           &'#source-dir="example"                                                           ',&
           &'#main="tool.f90"                                                                ',&
           &'#link = "z"                                                                     ',&
           &'#[example.dependencies]                                                         ',&
           &'#M_kracken95  = { git = "https://github.com/urbanjost/M_kracken95.git" }        ',&
           &'#datetime = {git = "https://github.com/wavebitscientific/datetime-fortran.git" }',&
           &'']
        endif

        littlefile=[character(len=80) ::          &
        &'program demo',                          &
        &'implicit none',                         &
        &'',                                      &
        &'print *, "Put some examples in here!"', &
        &'end program demo']
        ! create NAME/example/demo.f90
        call warnwrite(join_path(settings%name, 'example/demo.f90'), littlefile)
    endif

    ! now that built it write NAME/fpm.toml
    if( allocated(tomlfile) )then
        call validate_toml_data(tomlfile)
        call warnwrite(join_path(settings%name, 'fpm.toml'), tomlfile)
    else
        call create_verified_basic_manifest(join_path(settings%name, 'fpm.toml'))
    endif
    ! assumes git(1) is installed and in path
    if(which('git').ne.'')then
      call run('git init ' // settings%name)
    endif
contains

function git_metadata(what) result(returned)
!> get metadata values such as email address and git name from git(1) or return appropriate default
  use fpm_filesystem, only : get_temp_filename, getline
  character(len=*), intent(in)  :: what     ! keyword designating what git metatdata to query
  character(len=:), allocatable :: returned ! value to return for requested keyword
  character(len=:), allocatable :: command
  character(len=:), allocatable :: temp_filename
  character(len=:), allocatable :: iomsg
  character(len=:), allocatable :: temp_value
  integer :: stat, unit
  temp_filename = get_temp_filename()
  ! for known keywords set default value for RETURNED and associated git(1) command for query
  select case(what)
  case('uname')
    returned = "Jane Doe"
    command = "git config --get user.name > " // temp_filename
  case('email')
    returned = "jane.doe@example.com"
    command = "git config --get user.email > " // temp_filename
  case default
    write(stderr,'(*(g0,1x))')&
    & '<ERROR> *git_metadata* unknown metadata name ',trim(what)
    returned=''
    return
  end select
  ! Execute command if git(1) is in command path
  if(which('git')/='')then
     call run(command, exitstat=stat)
     if (stat /= 0) then ! If command failed just return default
        return
     else ! Command did not return an error so try to read expected output file
        open(file=temp_filename, newunit=unit,iostat=stat)
        if(stat == 0)then
           ! Read file into a scratch variable until status of doing so is checked
           call getline(unit, temp_value, stat, iomsg)
           if (stat == 0 .and. temp_value /= '') then
              ! Return output from successful command
              returned=temp_value
           endif
        endif
        ! Always do the CLOSE because a failed open has unpredictable results.
        ! Add IOSTAT so a failed close does not cause program to stop
        close(unit, status="delete",iostat=stat)
     endif
  endif
end function git_metadata

subroutine create_verified_basic_manifest(filename)
!> create a basic but verified default manifest file
use fpm_toml, only : toml_table, toml_serializer, set_value
use fpm_manifest_package, only : package_config_t, new_package
use fpm_error, only : error_t
implicit none
character(len=*),intent(in) :: filename
   type(toml_table)            :: table
   type(toml_serializer)       :: ser
   type(package_config_t)      :: package
   type(error_t), allocatable  :: error
   integer                     :: lun
   character(len=8)            :: date

    if(exists(filename))then
       write(stderr,'(*(g0,1x))')'<INFO>  ',filename,&
       & 'already exists. Not overwriting'
       return
    endif
    !> get date to put into metadata in manifest file "fpm.toml"
    call date_and_time(DATE=date)
    table = toml_table()
    ser = toml_serializer()
    call fileopen(filename,lun) ! fileopen stops on error

    call set_value(table, "name",       BNAME)
    call set_value(table, "version",    "0.1.0")
    call set_value(table, "license",    "license")
    call set_value(table, "author",     git_metadata('uname'))
    call set_value(table, "maintainer", git_metadata('email'))
    call set_value(table, "copyright",  'Copyright '//date(1:4)//', '//git_metadata('uname'))
    ! continue building of manifest
    ! ...
    call new_package(package, table, error=error)
    if (allocated(error)) call fpm_stop( 3,'')
    if(settings%verbose)then
       call table%accept(ser)
    endif
    ser%unit=lun
    call table%accept(ser)
    call fileclose(lun) ! fileopen stops on error

end subroutine create_verified_basic_manifest


subroutine validate_toml_data(input)
!> verify a string array is a valid fpm.toml file
!
use tomlf, only : toml_parse
use fpm_toml, only : toml_table, toml_serializer
implicit none
character(kind=tfc,len=:),intent(in),allocatable :: input(:)
character(len=1), parameter                      :: nl = new_line('a')
type(toml_table), allocatable                    :: table
character(kind=tfc, len=:), allocatable          :: joined_string
type(toml_serializer)                            :: ser

! you have to add a newline character by using the intrinsic
! function `new_line("a")` to get the lines processed correctly.
joined_string = join(input,right=nl)

if (allocated(table)) deallocate(table)
call toml_parse(table, joined_string)
if (allocated(table)) then
   if(settings%verbose)then
      ! If the TOML file is successfully parsed the table will be allocated and
      ! can be written to the standard output by passing the `toml_serializer`
      ! as visitor to the table.
      call table%accept(ser)
   endif
   call table%destroy
endif

end subroutine validate_toml_data

end subroutine cmd_new

end module fpm_cmd_new<|MERGE_RESOLUTION|>--- conflicted
+++ resolved
@@ -56,11 +56,7 @@
 use fpm_command_line, only : fpm_new_settings
 use fpm_environment, only : OS_LINUX, OS_MACOS, OS_WINDOWS
 use fpm_filesystem, only : join_path, exists, basename, mkdir, is_dir
-<<<<<<< HEAD
-use fpm_filesystem, only : fileopen, fileclose, filewrite, warnwrite, run
-=======
-use fpm_filesystem, only : fileopen, fileclose, filewrite, warnwrite, which
->>>>>>> 68061db6
+use fpm_filesystem, only : fileopen, fileclose, filewrite, warnwrite, which, run
 use fpm_strings, only : join, to_fortran_name
 use fpm_error, only : fpm_stop
 
