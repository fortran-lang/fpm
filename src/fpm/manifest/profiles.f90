--- conflicted
+++ resolved
@@ -186,68 +186,6 @@
 
       end function new_profile
 
-<<<<<<< HEAD
-      !> Check if compiler name is a valid compiler name
-      subroutine validate_compiler_name(compiler_name, is_valid)
-
-        !> Name of a compiler
-        character(len=:), allocatable, intent(in) :: compiler_name
-
-        !> Boolean value of whether compiler_name is valid or not
-        logical, intent(out) :: is_valid
-        select case(compiler_name)
-          case("gfortran", "ifort", "ifx", "pgfortran", "nvfortran", "flang", "flang-new", "flang-classic", "caf", &
-                        & "f18", "f95", "lfortran", "lfc", "nagfor", "crayftn", "xlf90", "ftn95")
-            is_valid = .true.
-          case default
-            is_valid = .false.
-        end select
-      end subroutine validate_compiler_name
-
-      !> Check if os_name is a valid name of a supported OS
-      subroutine validate_os_name(os_name, is_valid)
-
-        !> Name of an operating system
-        character(len=:), allocatable, intent(in) :: os_name
-
-        !> Boolean value of whether os_name is valid or not
-        logical, intent(out) :: is_valid
-
-        select case (os_name)
-          case ("linux", "macos", "windows", "cygwin", "solaris", "freebsd", &
-                          & "openbsd", "unknown")
-            is_valid = .true.
-          case default
-            is_valid = .false.
-        end select
-
-      end subroutine validate_os_name
-
-      !> Match os_type enum to a lowercase string with name of OS
-      subroutine match_os_type(os_name, os_type)
-
-        !> Name of operating system
-        character(len=:), allocatable, intent(in) :: os_name
-
-        !> Enum representing type of OS
-        integer, intent(out) :: os_type
-
-        select case (os_name)
-          case ("linux");   os_type = OS_LINUX
-          case ("macos");   os_type = OS_MACOS
-          case ("windows"); os_type = OS_WINDOWS
-          case ("cygwin");  os_type = OS_CYGWIN
-          case ("solaris"); os_type = OS_SOLARIS
-          case ("freebsd"); os_type = OS_FREEBSD
-          case ("openbsd"); os_type = OS_OPENBSD
-          case ("all");     os_type = OS_ALL
-          case default;     os_type = OS_UNKNOWN
-        end select
-
-      end subroutine match_os_type
-
-=======
->>>>>>> e01591bb
       !> Match lowercase string with name of OS to os_type enum
       function os_type_name(os_type)
 
@@ -717,137 +655,6 @@
         end do
       end subroutine new_profiles
 
-<<<<<<< HEAD
-      !> Construct an array of built-in profiles
-      function get_default_profiles(error) result(default_profiles)
-
-        !> Error handling
-        type(error_t), allocatable, intent(out) :: error
-
-        type(profile_config_t), allocatable :: default_profiles(:)
-
-        default_profiles = [ &
-              & new_profile('release', &
-                & 'flang', &
-                & OS_ALL, &
-                & flags=' -O3 -Wall -Warray-bounds', &
-                & is_built_in=.true.), &
-              & new_profile('release', &
-                & 'caf', &
-                & OS_ALL, &
-                & flags=' -O3 -Wimplicit-interface -fPIC -fmax-errors=1 -funroll-loops', &
-                & is_built_in=.true.), &
-              & new_profile('release', &
-                & 'gfortran', &
-                & OS_ALL, &
-                & flags=' -O3 -Wimplicit-interface -fPIC -fmax-errors=1 -funroll-loops -fcoarray=single', &
-                & is_built_in=.true.), &
-              & new_profile('release', &
-                & 'f95', &
-                & OS_ALL, &
-                & flags=' -O3 -Wimplicit-interface -fPIC -fmax-errors=1 -ffast-math -funroll-loops', &
-                & is_built_in=.true.), &
-              & new_profile('release', &
-                & 'nvfortran', &
-                & OS_ALL, &
-                & flags = ' -Mbackslash', &
-                & is_built_in=.true.), &
-              & new_profile('release', &
-                & 'ifort', &
-                & OS_ALL, &
-                & flags = ' -fp-model precise -pc64 -align all -error-limit 1 -reentrancy&
-                          & threaded -nogen-interfaces -assume byterecl', &
-                & is_built_in=.true.), &
-              & new_profile('release', &
-                & 'ifort', &
-                & OS_WINDOWS, &
-                & flags = ' /fp:precise /align:all /error-limit:1 /reentrancy:threaded&
-                          & /nogen-interfaces /assume:byterecl', &
-                & is_built_in=.true.), &
-              & new_profile('release', &
-                & 'ifx', &
-                & OS_ALL, &
-                & flags = ' -fp-model=precise -pc64 -align all -error-limit 1 -reentrancy&
-                          & threaded -nogen-interfaces -assume byterecl', &
-                & is_built_in=.true.), &
-              & new_profile('release', &
-                & 'ifx', &
-                & OS_WINDOWS, &
-                & flags = ' /fp:precise /align:all /error-limit:1 /reentrancy:threaded&
-                          & /nogen-interfaces /assume:byterecl', &
-                & is_built_in=.true.), &
-              & new_profile('release', &
-                &'nagfor', &
-                & OS_ALL, &
-                & flags = ' -O4 -coarray=single -PIC', &
-                & is_built_in=.true.), &
-              & new_profile('release', &
-                &'lfortran', &
-                & OS_ALL, &
-                & flags = ' flag_lfortran_opt', &
-                & is_built_in=.true.), &
-              & new_profile('debug', &
-                & 'caf', &
-                & OS_ALL, &
-                & flags = ' -Wall -Wextra -Wimplicit-interface -Wno-external-argument-mismatch&
-                          & -fPIC -fmax-errors=1 -g -fcheck=bounds&
-                          & -fcheck=array-temps -fbacktrace', &
-                & is_built_in=.true.), &
-              & new_profile('debug', &
-                & 'gfortran', &
-                & OS_ALL, &
-                & flags = ' -Wall -Wextra -Wimplicit-interface -Wno-external-argument-mismatch&
-                          & -fPIC -fmax-errors=1 -g -fcheck=bounds&
-                          & -fcheck=array-temps -fbacktrace -fcoarray=single', &
-                & is_built_in=.true.), &
-              & new_profile('debug', &
-                & 'f95', &
-                & OS_ALL, &
-                & flags = ' -Wall -Wextra -Wimplicit-interface -Wno-external-argument-mismatch&
-                          & -fPIC -fmax-errors=1 -g -fcheck=bounds&
-                          & -fcheck=array-temps -Wno-maybe-uninitialized -Wno-uninitialized -fbacktrace', &
-                & is_built_in=.true.), &
-              & new_profile('debug', &
-                & 'nvfortran', &
-                & OS_ALL, &
-                & flags = ' -Minform=inform -Mbackslash -g -Mbounds -Mchkptr -Mchkstk -traceback', &
-                & is_built_in=.true.), &
-              & new_profile('debug', &
-                & 'ifort', &
-                & OS_ALL, &
-                & flags = ' -warn all -check all -error-limit 1 -O0 -g -assume byterecl -traceback', &
-                & is_built_in=.true.), &
-              & new_profile('debug', &
-                & 'ifort', &
-                & OS_WINDOWS, &
-                & flags = ' /warn:all /check:all /error-limit:1&
-                          & /Od /Z7 /assume:byterecl /traceback', &
-                & is_built_in=.true.), &
-              & new_profile('debug', &
-                & 'ifx', &
-                & OS_ALL, &
-                & flags = ' -warn all -check all -error-limit 1 -O0 -g -assume byterecl -traceback', &
-                & is_built_in=.true.), &
-              & new_profile('debug', &
-                & 'ifx', &
-                & OS_WINDOWS, &
-                & flags = ' /warn:all /check:all /error-limit:1 /Od /Z7 /assume:byterecl', &
-                & is_built_in=.true.), &
-              & new_profile('debug', &
-                & 'ifx', &
-                & OS_WINDOWS, &
-                & flags = ' /warn:all /check:all /error-limit:1 /Od /Z7 /assume:byterecl', &
-                & is_built_in=.true.), &
-              & new_profile('debug', &
-                & 'lfortran', &
-                & OS_ALL, &
-                & flags = '', &
-                & is_built_in=.true.) &
-              &]
-      end function get_default_profiles
-=======
->>>>>>> e01591bb
-
       !> Write information on instance
       subroutine info(self, unit, verbosity)
 
