!> Define the package data containing the meta data from the configuration file.
!>
!> The package data defines a Fortran type corresponding to the respective
!> TOML document, after creating it from a package file no more interaction
!> with the TOML document is required.
!>
!> Every configuration type provides it custom constructor (prefixed with `new_`)
!> and knows how to deserialize itself from a TOML document.
!> To ensure we find no untracked content in the package file all keywords are
!> checked and possible entries have to be explicitly allowed in the `check`
!> function.
!> If entries are mutally exclusive or interdependent inside the current table
!> the `check` function is required to enforce this schema on the data structure.
!>
!> The package file root allows the following keywords
!>
!>```toml
!>name = "string"
!>version = "string"
!>license = "string"
!>author = "string"
!>maintainer = "string"
!>copyright = "string"
!>[library]
!>[dependencies]
!>[dev-dependencies]
!>[profiles]
!>[build]
!>[install]
!>[[ executable ]]
!>[[ example ]]
!>[[ test ]]
!>[extra]
!>```
module fpm_manifest_package
    use fpm_manifest_build, only: build_config_t, new_build_config
    use fpm_manifest_dependency, only : dependency_config_t, new_dependencies
    use fpm_manifest_profile, only : profile_config_t, new_profiles, get_default_profiles
    use fpm_manifest_example, only : example_config_t, new_example
    use fpm_manifest_executable, only : executable_config_t, new_executable
    use fpm_manifest_library, only : library_config_t, new_library
    use fpm_manifest_install, only: install_config_t, new_install_config
    use fpm_manifest_test, only : test_config_t, new_test
    use fpm_filesystem, only : exists, getline, join_path
    use fpm_error, only : error_t, fatal_error, syntax_error, bad_name_error
    use fpm_toml, only : toml_table, toml_array, toml_key, toml_stat, get_value, &
        & len
    use fpm_versioning, only : version_t, new_version
    use fpm_filesystem, only: join_path
    implicit none
    private

    public :: package_config_t, new_package


    interface unique_programs
        module procedure :: unique_programs1
        module procedure :: unique_programs2
    end interface unique_programs


    !> Package meta data
    type :: package_config_t

        !> Name of the package
        character(len=:), allocatable :: name

        !> Package version
        type(version_t) :: version

        !> Build configuration data
        type(build_config_t) :: build

        !> Installation configuration data
        type(install_config_t) :: install

        !> Library meta data
        type(library_config_t), allocatable :: library

        !> Executable meta data
        type(executable_config_t), allocatable :: executable(:)

        !> Dependency meta data
        type(dependency_config_t), allocatable :: dependency(:)

        !> Development dependency meta data
        type(dependency_config_t), allocatable :: dev_dependency(:)

        !> Profiles meta data
        type(profile_config_t), allocatable :: profiles(:)

        !> Example meta data
        type(example_config_t), allocatable :: example(:)

        !> Test meta data
        type(test_config_t), allocatable :: test(:)

    contains

        !> Print information on this instance
        procedure :: info

    end type package_config_t


contains


    !> Construct a new package configuration from a TOML data structure
    subroutine new_package(self, table, root, error, proj_dir)

        !> Instance of the package configuration
        type(package_config_t), intent(out) :: self

        !> Instance of the TOML data structure
        type(toml_table), intent(inout) :: table

        !> Root directory of the manifest
        character(len=*), intent(in), optional :: root

        !> Error handling
        type(error_t), allocatable, intent(out) :: error

        !> Path to project directory of the current package
        character(len=*), intent(in), optional :: proj_dir

        ! Backspace (8), tabulator (9), newline (10), formfeed (12) and carriage
        ! return (13) are invalid in package names
        character(len=*), parameter :: invalid_chars = &
           achar(8) // achar(9) // achar(10) // achar(12) // achar(13)
        type(toml_table), pointer :: child, node
        type(toml_array), pointer :: children
        character(len=:), allocatable :: version, version_file, file_scope_path
        integer :: ii, nn, stat, io

        call check(table, error)
        if (allocated(error)) return

        call get_value(table, "name", self%name)
        if (.not.allocated(self%name)) then
           call syntax_error(error, "Could not retrieve package name")
           return
        end if
        if (bad_name_error(error,'package',self%name))then
           return
        endif

        if (len(self%name) <= 0) then
            call syntax_error(error, "Package name must be a non-empty string")
            return
        end if

        ii = scan(self%name, invalid_chars)
        if (ii > 0) then
            call syntax_error(error, "Package name contains invalid characters")
            return
        end if

        call get_value(table, "build", child, requested=.true., stat=stat)
        if (stat /= toml_stat%success) then
            call fatal_error(error, "Type mismatch for build entry, must be a table")
            return
        end if
        call new_build_config(self%build, child, error)
        if (allocated(error)) return

        call get_value(table, "install", child, requested=.true., stat=stat)
        if (stat /= toml_stat%success) then
            call fatal_error(error, "Type mismatch for install entry, must be a table")
            return
        end if
        call new_install_config(self%install, child, error)
        if (allocated(error)) return

        call get_value(table, "version", version, "0")
        call new_version(self%version, version, error)
        if (allocated(error) .and. present(root)) then
            version_file = join_path(root, version)
            if (exists(version_file)) then
                deallocate(error)
                open(file=version_file, newunit=io, iostat=stat)
                if (stat == 0) then
                    call getline(io, version, iostat=stat)
                end if
                if (stat == 0) then
                    close(io, iostat=stat)
                end if
                if (stat == 0) then
                    call new_version(self%version, version, error)
                else
                    call fatal_error(error, "Reading version number from file '" &
                        & //version_file//"' failed")
                end if
            end if
        end if
        if (allocated(error)) return

        call get_value(table, "dependencies", child, requested=.false.)
        if (associated(child)) then
            call new_dependencies(self%dependency, child, error)
            if (allocated(error)) return
        end if

        call get_value(table, "dev-dependencies", child, requested=.false.)
        if (associated(child)) then
            call new_dependencies(self%dev_dependency, child, error)
            if (allocated(error)) return
        end if

        call get_value(table, "library", child, requested=.false.)
        if (associated(child)) then
            allocate(self%library)
            call new_library(self%library, child, error)
            if (allocated(error)) return
        end if
        
        call get_value(table, "profiles", child, requested=.false.)
        file_scope_path = ""
        if (associated(child)) then
            if (present(proj_dir)) file_scope_path = proj_dir
            call new_profiles(self%profiles, child, error, file_scope_path)
            if (allocated(error)) return
        else
            self%profiles = get_default_profiles(error)
            if (allocated(error)) return
        end if

        call get_value(table, "executable", children, requested=.false.)
        if (associated(children)) then
            nn = len(children)
            allocate(self%executable(nn))
            do ii = 1, nn
                call get_value(children, ii, node, stat=stat)
                if (stat /= toml_stat%success) then
                    call fatal_error(error, "Could not retrieve executable from array entry")
                    exit
                end if
                call new_executable(self%executable(ii), node, error)
                if (allocated(error)) exit
            end do
            if (allocated(error)) return

            call unique_programs(self%executable, error)
            if (allocated(error)) return
        end if

        call get_value(table, "example", children, requested=.false.)
        if (associated(children)) then
            nn = len(children)
            allocate(self%example(nn))
            do ii = 1, nn
                call get_value(children, ii, node, stat=stat)
                if (stat /= toml_stat%success) then
                    call fatal_error(error, "Could not retrieve example from array entry")
                    exit
                end if
                call new_example(self%example(ii), node, error)
                if (allocated(error)) exit
            end do
            if (allocated(error)) return

            call unique_programs(self%example, error)
            if (allocated(error)) return

            if (allocated(self%executable)) then
                call unique_programs(self%executable, self%example, error)
                if (allocated(error)) return
            end if
        end if

        call get_value(table, "test", children, requested=.false.)
        if (associated(children)) then
            nn = len(children)
            allocate(self%test(nn))
            do ii = 1, nn
                call get_value(children, ii, node, stat=stat)
                if (stat /= toml_stat%success) then
                    call fatal_error(error, "Could not retrieve test from array entry")
                    exit
                end if
                call new_test(self%test(ii), node, error)
                if (allocated(error)) exit
            end do
            if (allocated(error)) return

            call unique_programs(self%test, error)
            if (allocated(error)) return
        end if

    end subroutine new_package


    !> Check local schema for allowed entries
    subroutine check(table, error)

        !> Instance of the TOML data structure
        type(toml_table), intent(inout) :: table

        !> Error handling
        type(error_t), allocatable, intent(out) :: error

        type(toml_key), allocatable :: list(:)
        logical :: name_present
        integer :: ikey

        name_present = .false.

        call table%get_keys(list)

        if (size(list) < 1) then
            call syntax_error(error, "Package file is empty")
            return
        end if

        do ikey = 1, size(list)
            select case(list(ikey)%key)
            case default
                call syntax_error(error, "Key "//list(ikey)%key//" is not allowed in package file")
                exit

            case("name")
                name_present = .true.

            case("version", "license", "author", "maintainer", "copyright", &
                    & "description", "keywords", "categories", "homepage", "build", &
<<<<<<< HEAD
                    & "dependencies", "dev-dependencies", "profiles", "test", "executable", &
                    & "example", "library", "install")
=======
                    & "dependencies", "dev-dependencies", "test", "executable", &
                    & "example", "library", "install", "extra")
>>>>>>> d72d9539
                continue

            end select
        end do
        if (allocated(error)) return

        if (.not.name_present) then
            call syntax_error(error, "Package name is not provided, please add a name entry")
        end if

    end subroutine check


    !> Write information on instance
    subroutine info(self, unit, verbosity)

        !> Instance of the package configuration
        class(package_config_t), intent(in) :: self

        !> Unit for IO
        integer, intent(in) :: unit

        !> Verbosity of the printout
        integer, intent(in), optional :: verbosity

        integer :: pr, ii
        character(len=*), parameter :: fmt = '("#", 1x, a, t30, a)', &
            & fmti = '("#", 1x, a, t30, i0)'

        if (present(verbosity)) then
            pr = verbosity
        else
            pr = 1
        end if

        if (pr < 1) return

        write(unit, fmt) "Package"
        if (allocated(self%name)) then
            write(unit, fmt) "- name", self%name
        end if

        call self%build%info(unit, pr - 1)

        call self%install%info(unit, pr - 1)

        if (allocated(self%library)) then
            write(unit, fmt) "- target", "archive"
            call self%library%info(unit, pr - 1)
        end if

        if (allocated(self%executable)) then
            if (size(self%executable) > 1 .or. pr > 2) then
                write(unit, fmti) "- executables", size(self%executable)
            end if
            do ii = 1, size(self%executable)
                call self%executable(ii)%info(unit, pr - 1)
            end do
        end if

        if (allocated(self%dependency)) then
            if (size(self%dependency) > 1 .or. pr > 2) then
                write(unit, fmti) "- dependencies", size(self%dependency)
            end if
            do ii = 1, size(self%dependency)
                call self%dependency(ii)%info(unit, pr - 1)
            end do
        end if

        if (allocated(self%example)) then
            if (size(self%example) > 1 .or. pr > 2) then
                write(unit, fmti) "- examples", size(self%example)
            end if
            do ii = 1, size(self%example)
                call self%example(ii)%info(unit, pr - 1)
            end do
        end if

        if (allocated(self%test)) then
            if (size(self%test) > 1 .or. pr > 2) then
                write(unit, fmti) "- tests", size(self%test)
            end if
            do ii = 1, size(self%test)
                call self%test(ii)%info(unit, pr - 1)
            end do
        end if

        if (allocated(self%dev_dependency)) then
            if (size(self%dev_dependency) > 1 .or. pr > 2) then
                write(unit, fmti) "- development deps.", size(self%dev_dependency)
            end if
            do ii = 1, size(self%dev_dependency)
                call self%dev_dependency(ii)%info(unit, pr - 1)
            end do
        end if
        
        if (allocated(self%profiles)) then
            if (size(self%profiles) > 1 .or. pr > 2) then
                write(unit, fmti) "- profiles", size(self%profiles)
            end if
            do ii = 1, size(self%profiles)
                call self%profiles(ii)%info(unit, pr - 1)
            end do
        end if

    end subroutine info


    !> Check whether or not the names in a set of executables are unique
    subroutine unique_programs1(executable, error)

        !> Array of executables
        class(executable_config_t), intent(in) :: executable(:)

        !> Error handling
        type(error_t), allocatable, intent(out) :: error

        integer :: i, j

        do i = 1, size(executable)
            do j = 1, i - 1
                if (executable(i)%name == executable(j)%name) then
                    call fatal_error(error, "The program named '"//&
                        executable(j)%name//"' is duplicated. "//&
                        "Unique program names are required.")
                    exit
                end if
            end do
        end do
        if (allocated(error)) return

    end subroutine unique_programs1


    !> Check whether or not the names in a set of executables are unique
    subroutine unique_programs2(executable_i, executable_j, error)

        !> Array of executables
        class(executable_config_t), intent(in) :: executable_i(:)

        !> Array of executables
        class(executable_config_t), intent(in) :: executable_j(:)

        !> Error handling
        type(error_t), allocatable, intent(out) :: error

        integer :: i, j

        do i = 1, size(executable_i)
            do j = 1, size(executable_j)
                if (executable_i(i)%name == executable_j(j)%name) then
                    call fatal_error(error, "The program named '"//&
                        executable_j(j)%name//"' is duplicated. "//&
                        "Unique program names are required.")
                    exit
                end if
            end do
        end do
        if (allocated(error)) return

    end subroutine unique_programs2


end module fpm_manifest_package<|MERGE_RESOLUTION|>--- conflicted
+++ resolved
@@ -323,13 +323,8 @@
 
             case("version", "license", "author", "maintainer", "copyright", &
                     & "description", "keywords", "categories", "homepage", "build", &
-<<<<<<< HEAD
                     & "dependencies", "dev-dependencies", "profiles", "test", "executable", &
-                    & "example", "library", "install")
-=======
-                    & "dependencies", "dev-dependencies", "test", "executable", &
                     & "example", "library", "install", "extra")
->>>>>>> d72d9539
                 continue
 
             end select
