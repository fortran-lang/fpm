!> Define the package data containing the meta data from the configuration file.
!>
!> The package data defines a Fortran type corresponding to the respective
!> TOML document, after creating it from a package file no more interaction
!> with the TOML document is required.
!>
!> Every configuration type provides it custom constructor (prefixed with `new_`)
!> and knows how to deserialize itself from a TOML document.
!> To ensure we find no untracked content in the package file all keywords are
!> checked and possible entries have to be explicitly allowed in the `check`
!> function.
!> If entries are mutally exclusive or interdependent inside the current table
!> the `check` function is required to enforce this schema on the data structure.
!>
!> The package file root allows the following keywords
!>
!>```toml
!>name = "string"
!>version = "string"
!>license = "string"
!>author = "string"
!>maintainer = "string"
!>copyright = "string"
!>[library]
!>[dependencies]
!>[dev-dependencies]
!>[profiles]
!>[build]
!>[install]
!>[fortran]
!>[[ executable ]]
!>[[ example ]]
!>[[ test ]]
!>[extra]
!>```
module fpm_manifest_package
    use fpm_manifest_build, only: build_config_t, new_build_config
    use fpm_manifest_dependency, only : dependency_config_t, new_dependencies
    use fpm_manifest_profile, only : profile_config_t, new_profiles, get_default_profiles
    use fpm_manifest_example, only : example_config_t, new_example
    use fpm_manifest_executable, only : executable_config_t, new_executable
    use fpm_manifest_fortran, only : fortran_config_t, new_fortran_config
    use fpm_manifest_library, only : library_config_t, new_library
    use fpm_manifest_install, only: install_config_t, new_install_config
    use fpm_manifest_test, only : test_config_t, new_test
<<<<<<< HEAD
    use fpm_mainfest_preprocess, only : preprocess_config_t, new_preprocessors
    use fpm_manifest_metapackages, only: metapackage_config_t, new_meta_config
=======
    use fpm_manifest_preprocess, only : preprocess_config_t, new_preprocessors
>>>>>>> 11e0a983
    use fpm_filesystem, only : exists, getline, join_path
    use fpm_error, only : error_t, fatal_error, syntax_error, bad_name_error
    use fpm_toml, only : toml_table, toml_array, toml_key, toml_stat, get_value, len
    use fpm_versioning, only : version_t, new_version
    implicit none
    private

    public :: package_config_t, new_package


    interface unique_programs
        module procedure :: unique_programs1
        module procedure :: unique_programs2
    end interface unique_programs


    !> Package meta data
    type :: package_config_t

        !> Name of the package
        character(len=:), allocatable :: name

        !> Package version
        type(version_t) :: version

        !> Build configuration data
        type(build_config_t) :: build

        !> Metapackage data
        type(metapackage_config_t) :: meta

        !> Installation configuration data
        type(install_config_t) :: install

        !> Fortran meta data
        type(fortran_config_t) :: fortran

        !> License meta data
        character(len=:), allocatable :: license

        !> Library meta data
        type(library_config_t), allocatable :: library

        !> Executable meta data
        type(executable_config_t), allocatable :: executable(:)

        !> Dependency meta data
        type(dependency_config_t), allocatable :: dependency(:)

        !> Development dependency meta data
        type(dependency_config_t), allocatable :: dev_dependency(:)

        !> Profiles meta data
        type(profile_config_t), allocatable :: profiles(:)

        !> Example meta data
        type(example_config_t), allocatable :: example(:)

        !> Test meta data
        type(test_config_t), allocatable :: test(:)

        !> Preprocess meta data
        type(preprocess_config_t), allocatable :: preprocess(:)

    contains

        !> Print information on this instance
        procedure :: info

    end type package_config_t


contains


    !> Construct a new package configuration from a TOML data structure
    subroutine new_package(self, table, root, error)

        !> Instance of the package configuration
        type(package_config_t), intent(out) :: self

        !> Instance of the TOML data structure
        type(toml_table), intent(inout) :: table

        !> Root directory of the manifest
        character(len=*), intent(in), optional :: root

        !> Error handling
        type(error_t), allocatable, intent(out) :: error

        ! Backspace (8), tabulator (9), newline (10), formfeed (12) and carriage
        ! return (13) are invalid in package names
        character(len=*), parameter :: invalid_chars = &
           achar(8) // achar(9) // achar(10) // achar(12) // achar(13)
        type(toml_table), pointer :: child, node
        type(toml_array), pointer :: children
        character(len=:), allocatable :: version, version_file
        integer :: ii, nn, stat, io

        call check(table, error)
        if (allocated(error)) return

        call get_value(table, "name", self%name)
        if (.not.allocated(self%name)) then
           call syntax_error(error, "Could not retrieve package name")
           return
        end if
        if (bad_name_error(error,'package',self%name))then
           return
        endif

        call get_value(table, "license", self%license)

        if (len(self%name) <= 0) then
            call syntax_error(error, "Package name must be a non-empty string")
            return
        end if

        ii = scan(self%name, invalid_chars)
        if (ii > 0) then
            call syntax_error(error, "Package name contains invalid characters")
            return
        end if

        call get_value(table, "build", child, requested=.true., stat=stat)
        if (stat /= toml_stat%success) then
            call fatal_error(error, "Type mismatch for build entry, must be a table")
            return
        end if
        call new_build_config(self%build, child, self%name, error)
        if (allocated(error)) return

        call get_value(table, "install", child, requested=.true., stat=stat)
        if (stat /= toml_stat%success) then
            call fatal_error(error, "Type mismatch for install entry, must be a table")
            return
        end if
        call new_install_config(self%install, child, error)
        if (allocated(error)) return

        call get_value(table, "fortran", child, requested=.true., stat=stat)
        if (stat /= toml_stat%success) then
            call fatal_error(error, "Type mismatch for fortran entry, must be a table")
            return
        end if
        call new_fortran_config(self%fortran, child, error)
        if (allocated(error)) return

        call get_value(table, "version", version, "0")
        call new_version(self%version, version, error)
        if (allocated(error) .and. present(root)) then
            version_file = join_path(root, version)
            if (exists(version_file)) then
                deallocate(error)
                open(file=version_file, newunit=io, iostat=stat)
                if (stat == 0) then
                    call getline(io, version, iostat=stat)
                end if
                if (stat == 0) then
                    close(io, iostat=stat)
                end if
                if (stat == 0) then
                    call new_version(self%version, version, error)
                else
                    call fatal_error(error, "Reading version number from file '" &
                        & //version_file//"' failed")
                end if
            end if
        end if
        if (allocated(error)) return

        call get_value(table, "dependencies", child, requested=.false.)
        if (associated(child)) then
            call new_dependencies(self%dependency, child, root, self%meta, error)
            if (allocated(error)) return
        end if

        call get_value(table, "dev-dependencies", child, requested=.false.)
        if (associated(child)) then
            call new_dependencies(self%dev_dependency, child, root, error=error)
            if (allocated(error)) return
        end if

        call get_value(table, "library", child, requested=.false.)
        if (associated(child)) then
            allocate(self%library)
            call new_library(self%library, child, error)
            if (allocated(error)) return
        end if

        call get_value(table, "profiles", child, requested=.false.)
        if (associated(child)) then
            call new_profiles(self%profiles, child, error)
            if (allocated(error)) return
        else
            self%profiles = get_default_profiles(error)
            if (allocated(error)) return
        end if

        call get_value(table, "executable", children, requested=.false.)
        if (associated(children)) then
            nn = len(children)
            allocate(self%executable(nn))
            do ii = 1, nn
                call get_value(children, ii, node, stat=stat)
                if (stat /= toml_stat%success) then
                    call fatal_error(error, "Could not retrieve executable from array entry")
                    exit
                end if
                call new_executable(self%executable(ii), node, error)
                if (allocated(error)) exit
            end do
            if (allocated(error)) return

            call unique_programs(self%executable, error)
            if (allocated(error)) return
        end if

        call get_value(table, "example", children, requested=.false.)
        if (associated(children)) then
            nn = len(children)
            allocate(self%example(nn))
            do ii = 1, nn
                call get_value(children, ii, node, stat=stat)
                if (stat /= toml_stat%success) then
                    call fatal_error(error, "Could not retrieve example from array entry")
                    exit
                end if
                call new_example(self%example(ii), node, error)
                if (allocated(error)) exit
            end do
            if (allocated(error)) return

            call unique_programs(self%example, error)
            if (allocated(error)) return

            if (allocated(self%executable)) then
                call unique_programs(self%executable, self%example, error)
                if (allocated(error)) return
            end if
        end if

        call get_value(table, "test", children, requested=.false.)
        if (associated(children)) then
            nn = len(children)
            allocate(self%test(nn))
            do ii = 1, nn
                call get_value(children, ii, node, stat=stat)
                if (stat /= toml_stat%success) then
                    call fatal_error(error, "Could not retrieve test from array entry")
                    exit
                end if
                call new_test(self%test(ii), node, error)
                if (allocated(error)) exit
            end do
            if (allocated(error)) return

            call unique_programs(self%test, error)
            if (allocated(error)) return
        end if

        call get_value(table, "preprocess", child, requested=.false.)
        if (associated(child)) then
            call new_preprocessors(self%preprocess, child, error)
            if (allocated(error)) return
        end if
    end subroutine new_package


    !> Check local schema for allowed entries
    subroutine check(table, error)

        !> Instance of the TOML data structure
        type(toml_table), intent(inout) :: table

        !> Error handling
        type(error_t), allocatable, intent(out) :: error

        type(toml_key), allocatable :: list(:)
        logical :: name_present
        integer :: ikey

        name_present = .false.

        call table%get_keys(list)

        if (size(list) < 1) then
            call syntax_error(error, "Package file is empty")
            return
        end if

        do ikey = 1, size(list)
            select case(list(ikey)%key)
            case default
                call syntax_error(error, "Key "//list(ikey)%key//" is not allowed in package file")
                exit

            case("name")
                name_present = .true.

            case("version", "license", "author", "maintainer", "copyright", &
                    & "description", "keywords", "categories", "homepage", "build", &
                    & "dependencies", "dev-dependencies", "profiles", "test", "executable", &
                    & "example", "library", "install", "extra", "preprocess", "fortran")
                continue

            end select
        end do
        if (allocated(error)) return

        if (.not.name_present) then
            call syntax_error(error, "Package name is not provided, please add a name entry")
        end if

    end subroutine check


    !> Write information on instance
    subroutine info(self, unit, verbosity)

        !> Instance of the package configuration
        class(package_config_t), intent(in) :: self

        !> Unit for IO
        integer, intent(in) :: unit

        !> Verbosity of the printout
        integer, intent(in), optional :: verbosity

        integer :: pr, ii
        character(len=*), parameter :: fmt = '("#", 1x, a, t30, a)', &
            & fmti = '("#", 1x, a, t30, i0)'

        if (present(verbosity)) then
            pr = verbosity
        else
            pr = 1
        end if

        if (pr < 1) return

        write(unit, fmt) "Package"
        if (allocated(self%name)) then
            write(unit, fmt) "- name", self%name
        end if

        call self%build%info(unit, pr - 1)

        call self%install%info(unit, pr - 1)

        if (allocated(self%library)) then
            write(unit, fmt) "- target", "archive"
            call self%library%info(unit, pr - 1)
        end if

        if (allocated(self%executable)) then
            if (size(self%executable) > 1 .or. pr > 2) then
                write(unit, fmti) "- executables", size(self%executable)
            end if
            do ii = 1, size(self%executable)
                call self%executable(ii)%info(unit, pr - 1)
            end do
        end if

        if (allocated(self%dependency)) then
            if (size(self%dependency) > 1 .or. pr > 2) then
                write(unit, fmti) "- dependencies", size(self%dependency)
            end if
            do ii = 1, size(self%dependency)
                call self%dependency(ii)%info(unit, pr - 1)
            end do
        end if

        if (allocated(self%example)) then
            if (size(self%example) > 1 .or. pr > 2) then
                write(unit, fmti) "- examples", size(self%example)
            end if
            do ii = 1, size(self%example)
                call self%example(ii)%info(unit, pr - 1)
            end do
        end if

        if (allocated(self%test)) then
            if (size(self%test) > 1 .or. pr > 2) then
                write(unit, fmti) "- tests", size(self%test)
            end if
            do ii = 1, size(self%test)
                call self%test(ii)%info(unit, pr - 1)
            end do
        end if

        if (allocated(self%dev_dependency)) then
            if (size(self%dev_dependency) > 1 .or. pr > 2) then
                write(unit, fmti) "- development deps.", size(self%dev_dependency)
            end if
            do ii = 1, size(self%dev_dependency)
                call self%dev_dependency(ii)%info(unit, pr - 1)
            end do
        end if

        if (allocated(self%profiles)) then
            if (size(self%profiles) > 1 .or. pr > 2) then
                write(unit, fmti) "- profiles", size(self%profiles)
            end if
            do ii = 1, size(self%profiles)
                call self%profiles(ii)%info(unit, pr - 1)
            end do
        end if

    end subroutine info


    !> Check whether or not the names in a set of executables are unique
    subroutine unique_programs1(executable, error)

        !> Array of executables
        class(executable_config_t), intent(in) :: executable(:)

        !> Error handling
        type(error_t), allocatable, intent(out) :: error

        integer :: i, j

        do i = 1, size(executable)
            do j = 1, i - 1
                if (executable(i)%name == executable(j)%name) then
                    call fatal_error(error, "The program named '"//&
                        executable(j)%name//"' is duplicated. "//&
                        "Unique program names are required.")
                    exit
                end if
            end do
        end do
        if (allocated(error)) return

    end subroutine unique_programs1


    !> Check whether or not the names in a set of executables are unique
    subroutine unique_programs2(executable_i, executable_j, error)

        !> Array of executables
        class(executable_config_t), intent(in) :: executable_i(:)

        !> Array of executables
        class(executable_config_t), intent(in) :: executable_j(:)

        !> Error handling
        type(error_t), allocatable, intent(out) :: error

        integer :: i, j

        do i = 1, size(executable_i)
            do j = 1, size(executable_j)
                if (executable_i(i)%name == executable_j(j)%name) then
                    call fatal_error(error, "The program named '"//&
                        executable_j(j)%name//"' is duplicated. "//&
                        "Unique program names are required.")
                    exit
                end if
            end do
        end do
        if (allocated(error)) return

    end subroutine unique_programs2


end module fpm_manifest_package<|MERGE_RESOLUTION|>--- conflicted
+++ resolved
@@ -43,12 +43,8 @@
     use fpm_manifest_library, only : library_config_t, new_library
     use fpm_manifest_install, only: install_config_t, new_install_config
     use fpm_manifest_test, only : test_config_t, new_test
-<<<<<<< HEAD
     use fpm_mainfest_preprocess, only : preprocess_config_t, new_preprocessors
     use fpm_manifest_metapackages, only: metapackage_config_t, new_meta_config
-=======
-    use fpm_manifest_preprocess, only : preprocess_config_t, new_preprocessors
->>>>>>> 11e0a983
     use fpm_filesystem, only : exists, getline, join_path
     use fpm_error, only : error_t, fatal_error, syntax_error, bad_name_error
     use fpm_toml, only : toml_table, toml_array, toml_key, toml_stat, get_value, len
