--- conflicted
+++ resolved
@@ -11,12 +11,8 @@
     private
     public :: basename, canon_path, dirname, is_dir, join_path, number_of_rows, read_lines, list_files, env_variable, &
             mkdir, exists, get_temp_filename, windows_path, unix_path, getline, delete_file, to_fortran_name
-<<<<<<< HEAD
-    public :: fileopen, fileclose, filewrite, warnwrite
+    public :: fileopen, fileclose, filewrite, warnwrite, parent_dir
     public :: which
-=======
-    public :: fileopen, fileclose, filewrite, warnwrite, parent_dir
->>>>>>> 845217f1
 
     integer, parameter :: LINE_BUFFER_LEN = 1000
 
