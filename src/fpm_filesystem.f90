!> This module contains general routines for interacting with the file system
!!
module fpm_filesystem
    use,intrinsic :: iso_fortran_env, only : stdin=>input_unit, stdout=>output_unit, stderr=>error_unit
    use fpm_environment, only: get_os_type, &
                               OS_UNKNOWN, OS_LINUX, OS_MACOS, OS_WINDOWS, &
                               OS_CYGWIN, OS_SOLARIS, OS_FREEBSD, OS_OPENBSD
    use fpm_environment, only: separator, get_env
<<<<<<< HEAD
    use fpm_strings, only: f_string, replace, string_t, split, notabs
    implicit none
    private
    public :: basename, canon_path, dirname, is_dir, join_path, number_of_rows, list_files, env_variable, &
            mkdir, exists, get_temp_filename, windows_path, unix_path, getline, delete_file, to_fortran_name, &
            read_lines, read_lines_expanded
=======
    use fpm_strings, only: f_string, replace, string_t, split
    use fpm_error, only : fpm_stop
    implicit none
    private
    public :: basename, canon_path, dirname, is_dir, join_path, number_of_rows, read_lines, list_files, env_variable, &
            mkdir, exists, get_temp_filename, windows_path, unix_path, getline, delete_file
>>>>>>> 87271c5a
    public :: fileopen, fileclose, filewrite, warnwrite, parent_dir
    public :: which

    integer, parameter :: LINE_BUFFER_LEN = 1000


contains


!> return value of environment variable
subroutine env_variable(var, name)
   character(len=:), allocatable, intent(out) :: var
   character(len=*), intent(in) :: name
   integer :: length, stat

   call get_environment_variable(name, length=length, status=stat)
   if (stat /= 0) return

   allocate(character(len=length) :: var)

   if (length > 0) then
      call get_environment_variable(name, var, status=stat)
      if (stat /= 0) then
         deallocate(var)
         return
      end if
   end if

end subroutine env_variable


!> Extract filename from path with/without suffix
function basename(path,suffix) result (base)

    character(*), intent(In) :: path
    logical, intent(in), optional :: suffix
    character(:), allocatable :: base

    character(:), allocatable :: file_parts(:)
    logical :: with_suffix

    if (.not.present(suffix)) then
        with_suffix = .true.
    else
        with_suffix = suffix
    end if

    if (with_suffix) then
        call split(path,file_parts,delimiters='\/')
        if(size(file_parts).gt.0)then
           base = trim(file_parts(size(file_parts)))
        else
           base = ''
        endif
    else
        call split(path,file_parts,delimiters='\/.')
        if(size(file_parts).ge.2)then
           base = trim(file_parts(size(file_parts)-1))
        else
           base = ''
        endif
    end if

end function basename


!> Canonicalize path for comparison
!! * Handles path string redundancies
!! * Does not test existence of path
!!
!! To be replaced by realpath/_fullname in stdlib_os
!!
!! FIXME: Lot's of ugly hacks following here
function canon_path(path)
    character(len=*), intent(in) :: path
    character(len=:), allocatable :: canon_path
    character(len=:), allocatable :: nixpath

    integer :: ii, istart, iend, stat, nn, last
    logical :: is_path, absolute

    nixpath = unix_path(path)

    istart = 0
    nn = 0
    iend = 0
    absolute = nixpath(1:1) == "/"
    if (absolute) then
        canon_path = "/"
    else
        canon_path = ""
    end if

    do while(iend < len(nixpath))
        call next(nixpath, istart, iend, is_path)
        if (is_path) then
            select case(nixpath(istart:iend))
            case(".", "") ! always drop empty paths
            case("..")
                if (nn > 0) then
                    last = scan(canon_path(:len(canon_path)-1), "/", back=.true.)
                    canon_path = canon_path(:last)
                    nn = nn - 1
                else
                    if (.not. absolute) then
                        canon_path = canon_path // nixpath(istart:iend) // "/"
                    end if
                end if
            case default
                nn = nn + 1
                canon_path = canon_path // nixpath(istart:iend) // "/"
            end select
        end if
    end do

    if (len(canon_path) == 0) canon_path = "."
    if (len(canon_path) > 1 .and. canon_path(len(canon_path):) == "/") then
        canon_path = canon_path(:len(canon_path)-1)
    end if

contains

    subroutine next(string, istart, iend, is_path)
        character(len=*), intent(in) :: string
        integer, intent(inout) :: istart
        integer, intent(inout) :: iend
        logical, intent(inout) :: is_path

        integer :: ii, nn
        character :: tok, last

        nn = len(string)

        if (iend >= nn) then
            istart = nn
            iend = nn
            return
        end if

        ii = min(iend + 1, nn)
        tok = string(ii:ii)

        is_path = tok /= '/'

        if (.not.is_path) then
            is_path = .false.
            istart = ii
            iend = ii
            return
        end if

        istart = ii
        do ii = min(iend + 1, nn), nn
            tok = string(ii:ii)
            select case(tok)
            case('/')
                exit
            case default
                iend = ii
                cycle
            end select
        end do

    end subroutine next
end function canon_path


!> Extract dirname from path
function dirname(path) result (dir)
    character(*), intent(in) :: path
    character(:), allocatable :: dir

    dir = path(1:scan(path,'/\',back=.true.))
    if (len_trim(dir) == 0) dir = "."

end function dirname

!> Extract dirname from path
function parent_dir(path) result (dir)
    character(*), intent(in) :: path
    character(:), allocatable :: dir

    dir = path(1:scan(path,'/\',back=.true.)-1)

end function parent_dir


!> test if a name matches an existing directory path
logical function is_dir(dir)
    character(*), intent(in) :: dir
    integer :: stat

    select case (get_os_type())

    case (OS_UNKNOWN, OS_LINUX, OS_MACOS, OS_CYGWIN, OS_SOLARIS, OS_FREEBSD, OS_OPENBSD)
        call execute_command_line("test -d " // dir , exitstat=stat)

    case (OS_WINDOWS)
        call execute_command_line('cmd /c "if not exist ' // windows_path(dir) // '\ exit /B 1"', exitstat=stat)

    end select

    is_dir = (stat == 0)

end function is_dir


!> Construct path by joining strings with os file separator
function join_path(a1,a2,a3,a4,a5) result(path)

    character(len=*), intent(in)           :: a1, a2
    character(len=*), intent(in), optional :: a3, a4, a5
    character(len=:), allocatable          :: path
    character(len=1)                       :: filesep

    select case (get_os_type())
        case (OS_UNKNOWN, OS_LINUX, OS_MACOS, OS_CYGWIN, OS_SOLARIS, OS_FREEBSD, OS_OPENBSD)
            filesep = '/'
        case (OS_WINDOWS)
            filesep = '\'
    end select

    path = a1 // filesep // a2

    if (present(a3)) then
        path = path // filesep // a3
    else
        return
    end if

    if (present(a4)) then
        path = path // filesep // a4
    else
        return
    end if

    if (present(a5)) then
        path = path // filesep // a5
    else
        return
    end if

end function join_path


!> Determine number or rows in a file given a LUN
integer function number_of_rows(s) result(nrows)
    integer,intent(in)::s
    integer :: ios
    character(len=100) :: r
    rewind(s)
    nrows = 0
    do
        read(s, '(A)', iostat=ios) r
        if (ios /= 0) exit
        nrows = nrows + 1
    end do
    rewind(s)
end function number_of_rows


!> read lines into an array of TYPE(STRING_T) variables
function read_lines(fh) result(lines)
    integer, intent(in) :: fh
    type(string_t), allocatable :: lines(:)

    integer :: i
    character(LINE_BUFFER_LEN) :: line_buffer

    allocate(lines(number_of_rows(fh)))
    do i = 1, size(lines)
        read(fh, '(A)') line_buffer
        lines(i)%s = trim(line_buffer)
    end do

end function read_lines

!> read lines into an array of TYPE(STRING_T) variables expanding tabs
function read_lines_expanded(fh) result(lines)
    integer, intent(in) :: fh
    type(string_t), allocatable :: lines(:)

    integer :: i
    integer :: ilen
    character(LINE_BUFFER_LEN) :: line_buffer_read, line_buffer_expanded

    allocate(lines(number_of_rows(fh)))
    do i = 1, size(lines)
        read(fh, '(A)') line_buffer_read
        call notabs(line_buffer_read, line_buffer_expanded, ilen)
        lines(i)%s = trim(line_buffer_expanded)
    end do

end function read_lines_expanded

!> Create a directory. Create subdirectories as needed
subroutine mkdir(dir)
    character(len=*), intent(in) :: dir
    integer                      :: stat

    if (is_dir(dir)) return

    select case (get_os_type())
        case (OS_UNKNOWN, OS_LINUX, OS_MACOS, OS_CYGWIN, OS_SOLARIS, OS_FREEBSD, OS_OPENBSD)
            call execute_command_line('mkdir -p ' // dir, exitstat=stat)
            write (*, '(" + ",2a)') 'mkdir -p ' // dir

        case (OS_WINDOWS)
            call execute_command_line("mkdir " // windows_path(dir), exitstat=stat)
            write (*, '(" + ",2a)') 'mkdir ' // windows_path(dir)
    end select

    if (stat /= 0) then
        call fpm_stop(1, '*mkdir*:directory creation failed')
    end if
end subroutine mkdir


!> Get file & directory names in directory `dir`.
!!
!!  - File/directory names return are relative to cwd, ie. preprended with `dir`
!!  - Includes files starting with `.` except current directory and parent directory
!!
recursive subroutine list_files(dir, files, recurse)
    character(len=*), intent(in) :: dir
    type(string_t), allocatable, intent(out) :: files(:)
    logical, intent(in), optional :: recurse

    integer :: stat, fh, i
    character(:), allocatable :: temp_file
    type(string_t), allocatable :: dir_files(:)
    type(string_t), allocatable :: sub_dir_files(:)

    if (.not. is_dir(dir)) then
        allocate (files(0))
        return
    end if

    allocate (temp_file, source=get_temp_filename())

    select case (get_os_type())
        case (OS_UNKNOWN, OS_LINUX, OS_MACOS, OS_CYGWIN, OS_SOLARIS, OS_FREEBSD, OS_OPENBSD)
            call execute_command_line('ls -A ' // dir // ' > ' // temp_file, &
                                      exitstat=stat)
        case (OS_WINDOWS)
            call execute_command_line('dir /b ' // windows_path(dir) // ' > ' // temp_file, &
                                      exitstat=stat)
    end select

    if (stat /= 0) then
        call fpm_stop(2,'*list_files*:directory listing failed')
    end if

    open (newunit=fh, file=temp_file, status='old')
    files = read_lines(fh)
    close(fh,status="delete")

    do i=1,size(files)
        files(i)%s = join_path(dir,files(i)%s)
    end do

    if (present(recurse)) then
        if (recurse) then

            allocate(sub_dir_files(0))

            do i=1,size(files)
                if (is_dir(files(i)%s)) then

                    call list_files(files(i)%s, dir_files, recurse=.true.)
                    sub_dir_files = [sub_dir_files, dir_files]

                end if
            end do

            files = [files, sub_dir_files]

        end if
    end if

end subroutine list_files


!> test if pathname already exists
logical function exists(filename) result(r)
    character(len=*), intent(in) :: filename
    inquire(file=filename, exist=r)
end function


!> Get a unused temporary filename
!!  Calls posix 'tempnam' - not recommended, but
!!   we have no security concerns for this application
!!   and use here is temporary.
!! Works with MinGW
function get_temp_filename() result(tempfile)
    !
    use iso_c_binding, only: c_ptr, C_NULL_PTR, c_f_pointer
    character(:), allocatable :: tempfile

    type(c_ptr) :: c_tempfile_ptr
    character(len=1), pointer :: c_tempfile(:)

    interface

        function c_tempnam(dir,pfx) result(tmp) bind(c,name="tempnam")
            import
            type(c_ptr), intent(in), value :: dir
            type(c_ptr), intent(in), value :: pfx
            type(c_ptr) :: tmp
        end function c_tempnam

        subroutine c_free(ptr) BIND(C,name="free")
            import
            type(c_ptr), value :: ptr
        end subroutine c_free

    end interface

    c_tempfile_ptr = c_tempnam(C_NULL_PTR, C_NULL_PTR)
    call c_f_pointer(c_tempfile_ptr,c_tempfile,[LINE_BUFFER_LEN])

    tempfile = f_string(c_tempfile)

    call c_free(c_tempfile_ptr)

end function get_temp_filename


!> Replace file system separators for windows
function windows_path(path) result(winpath)

    character(*), intent(in) :: path
    character(:), allocatable :: winpath

    integer :: idx

    winpath = path

    idx = index(winpath,'/')
    do while(idx > 0)
        winpath(idx:idx) = '\'
        idx = index(winpath,'/')
    end do

end function windows_path


!> Replace file system separators for unix
function unix_path(path) result(nixpath)

    character(*), intent(in) :: path
    character(:), allocatable :: nixpath

    integer :: idx

    nixpath = path

    idx = index(nixpath,'\')
    do while(idx > 0)
        nixpath(idx:idx) = '/'
        idx = index(nixpath,'\')
    end do

end function unix_path


!> read a line of arbitrary length into a CHARACTER variable from the specified LUN
subroutine getline(unit, line, iostat, iomsg)

    !> Formatted IO unit
    integer, intent(in) :: unit

    !> Line to read
    character(len=:), allocatable, intent(out) :: line

    !> Status of operation
    integer, intent(out) :: iostat

    !> Error message
    character(len=:), allocatable, optional :: iomsg

    character(len=LINE_BUFFER_LEN) :: buffer
    character(len=LINE_BUFFER_LEN) :: msg
    integer :: size
    integer :: stat

    allocate(character(len=0) :: line)
    do
        read(unit, '(a)', advance='no', iostat=stat, iomsg=msg, size=size) &
            & buffer
        if (stat > 0) exit
        line = line // buffer(:size)
        if (stat < 0) then
            if (is_iostat_eor(stat)) then
                stat = 0
            end if
            exit
        end if
    end do

    if (stat /= 0) then
        if (present(iomsg)) iomsg = trim(msg)
    end if
    iostat = stat

end subroutine getline


!> delete a file by filename
subroutine delete_file(file)
    character(len=*), intent(in) :: file
    logical :: exist
    integer :: unit
    inquire(file=file, exist=exist)
    if (exist) then
        open(file=file, newunit=unit)
        close(unit, status="delete")
    end if
end subroutine delete_file

!> write trimmed character data to a file if it does not exist
subroutine warnwrite(fname,data)
character(len=*),intent(in) :: fname
character(len=*),intent(in) :: data(:)

    if(.not.exists(fname))then
        call filewrite(fname,data)
    else
        write(stderr,'(*(g0,1x))')'<INFO>  ',fname,&
        & 'already exists. Not overwriting'
    endif

end subroutine warnwrite

!> procedure to open filename as a sequential "text" file
subroutine fileopen(filename,lun,ier)

character(len=*),intent(in)   :: filename
integer,intent(out)           :: lun
integer,intent(out),optional  :: ier
integer                       :: ios
character(len=256)            :: message

    message=' '
    ios=0
    if(filename.ne.' ')then
        open(file=filename, &
        & newunit=lun, &
        & form='formatted', &    ! FORM    = FORMATTED | UNFORMATTED
        & access='sequential', & ! ACCESS  = SEQUENTIAL| DIRECT | STREAM
        & action='write', &      ! ACTION  = READ|WRITE| READWRITE
        & position='rewind', &   ! POSITION= ASIS      | REWIND | APPEND
        & status='new', &        ! STATUS  = NEW| REPLACE| OLD| SCRATCH| UNKNOWN
        & iostat=ios, &
        & iomsg=message)
    else
        lun=stdout
        ios=0
    endif
    if(ios.ne.0)then
        lun=-1
        if(present(ier))then
           ier=ios
        else
           call fpm_stop(3,'*fileopen*:'//filename//':'//trim(message))
        endif
    endif

end subroutine fileopen

!> simple close of a LUN.  On error show message and stop (by default)
subroutine fileclose(lun,ier)
integer,intent(in)    :: lun
integer,intent(out),optional :: ier
character(len=256)    :: message
integer               :: ios
    if(lun.ne.-1)then
        close(unit=lun,iostat=ios,iomsg=message)
        if(ios.ne.0)then
            if(present(ier))then
               ier=ios
            else
               call fpm_stop(4,'*fileclose*:'//trim(message))
            endif
        endif
    endif
end subroutine fileclose

!> procedure to write filedata to file filename
subroutine filewrite(filename,filedata)

character(len=*),intent(in)           :: filename
character(len=*),intent(in)           :: filedata(:)
integer                               :: lun, i, ios
character(len=256)                    :: message
    call fileopen(filename,lun)
    if(lun.ne.-1)then ! program currently stops on error on open, but might
                      ! want it to continue so -1 (unallowed LUN) indicates error
       ! write file
       do i=1,size(filedata)
           write(lun,'(a)',iostat=ios,iomsg=message)trim(filedata(i))
           if(ios.ne.0)then
               call fpm_stop(5,'*filewrite*:'//filename//':'//trim(message))
           endif
       enddo
    endif
    ! close file
    call fileclose(lun)

end subroutine filewrite

function which(command) result(pathname)
!>
!!##NAME
!!     which(3f) - [M_io:ENVIRONMENT] given a command name find the pathname by searching
!!                 the directories in the environment variable $PATH
!!     (LICENSE:PD)
!!
!!##SYNTAX
!!   function which(command) result(pathname)
!!
!!    character(len=*),intent(in)  :: command
!!    character(len=:),allocatable :: pathname
!!
!!##DESCRIPTION
!!    Given a command name find the first file with that name in the directories
!!    specified by the environment variable $PATH.
!!
!!##OPTIONS
!!    COMMAND   the command to search for
!!
!!##RETURNS
!!    PATHNAME  the first pathname found in the current user path. Returns blank
!!              if the command is not found.
!!
!!##EXAMPLE
!!
!!   Sample program:
!!
!!   Checking the error message and counting lines:
!!
!!     program demo_which
!!     use M_io, only : which
!!     implicit none
!!        write(*,*)'ls is ',which('ls')
!!        write(*,*)'dir is ',which('dir')
!!        write(*,*)'install is ',which('install')
!!     end program demo_which
!!
!!##AUTHOR
!!    John S. Urban
!!##LICENSE
!!    Public Domain

character(len=*),intent(in)     :: command
character(len=:),allocatable    :: pathname, checkon, paths(:), exts(:)
integer                         :: i, j
   pathname=''
   call split(get_env('PATH'),paths,delimiters=merge(';',':',separator().eq.'\'))
   SEARCH: do i=1,size(paths)
      checkon=trim(join_path(trim(paths(i)),command))
      select case(separator())
      case('/')
         if(exists(checkon))then
            pathname=checkon
            exit SEARCH
         endif
      case('\')
         if(exists(checkon))then
            pathname=checkon
            exit SEARCH
         endif
         if(exists(checkon//'.bat'))then
            pathname=checkon//'.bat'
            exit SEARCH
         endif
         if(exists(checkon//'.exe'))then
            pathname=checkon//'.exe'
            exit SEARCH
         endif
         call split(get_env('PATHEXT'),exts,delimiters=';')
         do j=1,size(exts)
            if(exists(checkon//'.'//trim(exts(j))))then
               pathname=checkon//'.'//trim(exts(j))
               exit SEARCH
            endif
         enddo
      end select
   enddo SEARCH
end function which

end module fpm_filesystem<|MERGE_RESOLUTION|>--- conflicted
+++ resolved
@@ -6,21 +6,14 @@
                                OS_UNKNOWN, OS_LINUX, OS_MACOS, OS_WINDOWS, &
                                OS_CYGWIN, OS_SOLARIS, OS_FREEBSD, OS_OPENBSD
     use fpm_environment, only: separator, get_env
-<<<<<<< HEAD
     use fpm_strings, only: f_string, replace, string_t, split, notabs
+    use fpm_error, only : fpm_stop
     implicit none
     private
     public :: basename, canon_path, dirname, is_dir, join_path, number_of_rows, list_files, env_variable, &
-            mkdir, exists, get_temp_filename, windows_path, unix_path, getline, delete_file, to_fortran_name, &
+            mkdir, exists, get_temp_filename, windows_path, unix_path, getline, delete_file,  &
             read_lines, read_lines_expanded
-=======
-    use fpm_strings, only: f_string, replace, string_t, split
-    use fpm_error, only : fpm_stop
-    implicit none
-    private
-    public :: basename, canon_path, dirname, is_dir, join_path, number_of_rows, read_lines, list_files, env_variable, &
-            mkdir, exists, get_temp_filename, windows_path, unix_path, getline, delete_file
->>>>>>> 87271c5a
+
     public :: fileopen, fileclose, filewrite, warnwrite, parent_dir
     public :: which
 
@@ -28,7 +21,6 @@
 
 
 contains
-
 
 !> return value of environment variable
 subroutine env_variable(var, name)
@@ -99,7 +91,7 @@
     character(len=:), allocatable :: canon_path
     character(len=:), allocatable :: nixpath
 
-    integer :: ii, istart, iend, stat, nn, last
+    integer :: istart, iend, nn, last
     logical :: is_path, absolute
 
     nixpath = unix_path(path)
@@ -150,7 +142,7 @@
         logical, intent(inout) :: is_path
 
         integer :: ii, nn
-        character :: tok, last
+        character :: tok
 
         nn = len(string)
 
@@ -712,5 +704,4 @@
       end select
    enddo SEARCH
 end function which
-
 end module fpm_filesystem